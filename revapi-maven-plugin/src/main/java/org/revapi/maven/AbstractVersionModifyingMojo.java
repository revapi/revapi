--- conflicted
+++ resolved
@@ -56,7 +56,7 @@
 
 /**
  * @author Lukas Krejci
- * 
+ *
  * @since 0.4.0
  */
 abstract class AbstractVersionModifyingMojo extends AbstractRevapiMojo {
@@ -335,53 +335,28 @@
         boolean isDev = determined.getMajor() == 0;
 
         switch (changeLevel) {
-<<<<<<< HEAD
         case NO_CHANGE:
             break;
         case NON_BREAKING_CHANGES:
             if (isDev) {
-                v.setPatch(v.getPatch() + 1);
+                determined.setPatch(determined.getPatch() + 1);
             } else {
-                v.setMinor(v.getMinor() + 1);
-                v.setPatch(0);
+                determined.setMinor(determined.getMinor() + 1);
+                determined.setPatch(0);
             }
             break;
         case BREAKING_CHANGES:
             if (isDev) {
-                v.setMinor(v.getMinor() + 1);
-                v.setPatch(0);
+                determined.setMinor(determined.getMinor() + 1);
+                determined.setPatch(0);
             } else {
-                v.setMajor(v.getMajor() + 1);
-                v.setMinor(0);
-                v.setPatch(0);
+                determined.setMajor(determined.getMajor() + 1);
+                determined.setMinor(0);
+                determined.setPatch(0);
             }
             break;
         default:
             throw new IllegalArgumentException("Unhandled API change level: " + changeLevel);
-=======
-            case NO_CHANGE:
-                break;
-            case NON_BREAKING_CHANGES:
-                if (isDev) {
-                    determined.setPatch(determined.getPatch() + 1);
-                } else {
-                    determined.setMinor(determined.getMinor() + 1);
-                    determined.setPatch(0);
-                }
-                break;
-            case BREAKING_CHANGES:
-                if (isDev) {
-                    determined.setMinor(determined.getMinor() + 1);
-                    determined.setPatch(0);
-                } else {
-                    determined.setMajor(determined.getMajor() + 1);
-                    determined.setMinor(0);
-                    determined.setPatch(0);
-                }
-                break;
-            default:
-                throw new IllegalArgumentException("Unhandled API change level: " + changeLevel);
->>>>>>> e7563e21
         }
 
         if (replacementSuffix != null) {
