--- conflicted
+++ resolved
@@ -34,11 +34,7 @@
     <url>${web.url}/modules/${project.artifactId}</url>
 
     <artifactId>revapi-maven-plugin</artifactId>
-<<<<<<< HEAD
     <version>0.12.0-SNAPSHOT</version>
-=======
-    <version>0.11.5-SNAPSHOT</version>
->>>>>>> 5c65173e
 
     <properties>
         <maven.version>3.2.5</maven.version>
