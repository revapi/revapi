/*
 * Copyright 2014-2020 Lukas Krejci
 * and other contributors as indicated by the @author tags.
 *
 * Licensed under the Apache License, Version 2.0 (the "License");
 * you may not use this file except in compliance with the License.
 * You may obtain a copy of the License at
 *
 *     http://www.apache.org/licenses/LICENSE-2.0
 *
 * Unless required by applicable law or agreed to in writing, software
 * distributed under the License is distributed on an "AS IS" BASIS,
 * WITHOUT WARRANTIES OR CONDITIONS OF ANY KIND, either express or implied.
 * See the License for the specific language governing permissions and
 * limitations under the License.
 */
package org.revapi.basic;

import java.io.InputStreamReader;
import java.io.Reader;
import java.nio.charset.StandardCharsets;

import javax.annotation.Nonnull;
import javax.annotation.Nullable;

<<<<<<< HEAD
import org.revapi.AnalysisContext;
import org.revapi.CompatibilityType;
import org.revapi.Difference;
import org.revapi.DifferenceSeverity;
import org.revapi.Element;

import org.jboss.dmr.ModelNode;
import org.revapi.ElementMatcher;
=======
import org.jboss.dmr.ModelNode;
import org.slf4j.Logger;
import org.slf4j.LoggerFactory;
>>>>>>> bcaedc47

/**
 * A generic difference transform that can change the classification of a difference. This can be used in situations
 * where one wants to consider certain differences differently than the defining extension declared them.
 *
 * <p>See {@code META-INF/classification-schema.json} for the JSON schema of the configuration.
 *
 * @author Lukas Krejci
 * @since 0.1
 * @deprecated This is superseded by {@link DifferencesTransform}
 */
<<<<<<< HEAD
public class ClassificationTransform
    extends AbstractDifferenceReferringTransform<ClassificationTransform.ClassificationRecipe> {

    public static class ClassificationRecipe extends DifferenceMatchRecipe {
        protected final Map<CompatibilityType, DifferenceSeverity> classification = new EnumMap<>(
            CompatibilityType.class);

        public ClassificationRecipe(Map<String, ElementMatcher> matchers, ModelNode node) {
            super(matchers, node, "classify");
            ModelNode classfications = node.get("classify");
            for (CompatibilityType ct : CompatibilityType.values()) {
                if (classfications.has(ct.name())) {
                    String val = classfications.get(ct.name()).asString();
                    DifferenceSeverity sev = DifferenceSeverity.valueOf(val);
                    classification.put(ct, sev);
                }
            }
        }

        @Override
        public Difference transformMatching(Difference difference, Element oldElement,
            Element newElement) {
            if (classification.isEmpty()) {
                return difference;
            } else {
                return Difference.builder().withCode(difference.code).withName(difference.name)
                    .withDescription(difference.description).addAttachments(difference.attachments)
                    .addClassifications(difference.classification).addClassifications(classification).build();
            }
        }
    }
=======
@Deprecated
public class ClassificationTransform extends DifferencesTransform {

    private static final Logger LOG = LoggerFactory.getLogger(ClassificationTransform.class);
>>>>>>> bcaedc47

    public ClassificationTransform() {
        super("revapi.reclassify");
    }

    @Nullable
    @Override
    public Reader getJSONSchema() {
        return new InputStreamReader(getClass().getResourceAsStream("/META-INF/classification-schema.json"),
                StandardCharsets.UTF_8);
    }

<<<<<<< HEAD
    @Nonnull
    @Override
    protected ClassificationRecipe newRecipe(AnalysisContext context, ModelNode config) {
        return new ClassificationRecipe(context.getMatchers(), config);
=======
    @Override
    protected ModelNode getRecipesConfigurationAndInitialize() {
        ModelNode ret = analysisContext.getConfiguration();
        if (ret.isDefined()) {
            LOG.warn("The `revapi.reclassify` extension is deprecated. Consider using the `revapi.differences` instead.");
        }

        return ret;
    }

    @Nonnull
    @Override
    protected DifferenceMatchRecipe newRecipe(ModelNode config) {
        return new DifferenceRecipe(config, analysisContext);
>>>>>>> bcaedc47
    }

    @Override
    public void close() {
    }
}<|MERGE_RESOLUTION|>--- conflicted
+++ resolved
@@ -23,69 +23,52 @@
 import javax.annotation.Nonnull;
 import javax.annotation.Nullable;
 
-<<<<<<< HEAD
-import org.revapi.AnalysisContext;
-import org.revapi.CompatibilityType;
-import org.revapi.Difference;
-import org.revapi.DifferenceSeverity;
-import org.revapi.Element;
-
-import org.jboss.dmr.ModelNode;
-import org.revapi.ElementMatcher;
-=======
 import org.jboss.dmr.ModelNode;
 import org.slf4j.Logger;
 import org.slf4j.LoggerFactory;
->>>>>>> bcaedc47
 
 /**
  * A generic difference transform that can change the classification of a difference. This can be used in situations
  * where one wants to consider certain differences differently than the defining extension declared them.
  *
- * <p>See {@code META-INF/classification-schema.json} for the JSON schema of the configuration.
+ * <p>The transform can be configured like so:
+ * <pre><code>
+ * {
+ *  "revapi" : {
+ *      "reclassify" : [
+ *          {
+ *              "regex" : false,
+ *              "code" : "PROBLEM_CODE",
+ *              "old" : "FULL_REPRESENTATION_OF_THE_OLD_ELEMENT",
+ *              "new" : "FULL_REPRESENTATION_OF_THE_NEW_ELEMENT",
+ *              classify : {
+ *                  "NEW_COMPATIBILITY_TYPE": "NEW_SEVERITY",
+ *                  "NEW_COMPATIBILITY_TYPE_2": "NEW_SEVERITY_2",
+ *              }
+ *          },
+ *          ...
+ *      ]
+ *  }
+ * }
+ * </code></pre>
+ *
+ * <p>The {@code code} is mandatory (obviously). The {@code old} and {@code new} properties are optional and the rule will
+ * match when all the specified properties of it match. If regex attribute is "true" (defaults to "false"), all the
+ * code, old and new are understood as regexes (java regexes, not javascript ones).
+ *
+ * <p>The {@code NEW_COMPATIBILITY_TYPE} corresponds to one of the names of the {@link org.revapi.CompatibilityType}
+ * enum and the {@code NEW_SEVERITY} corresponds to one of the names of the {@link org.revapi.DifferenceSeverity}
+ * enum. The reclassified difference inherits its classification (i.e. the compatibility type + severity pairs) and
+ * only redefines the ones explicitly defined in the configuration.
  *
  * @author Lukas Krejci
  * @since 0.1
  * @deprecated This is superseded by {@link DifferencesTransform}
  */
-<<<<<<< HEAD
-public class ClassificationTransform
-    extends AbstractDifferenceReferringTransform<ClassificationTransform.ClassificationRecipe> {
-
-    public static class ClassificationRecipe extends DifferenceMatchRecipe {
-        protected final Map<CompatibilityType, DifferenceSeverity> classification = new EnumMap<>(
-            CompatibilityType.class);
-
-        public ClassificationRecipe(Map<String, ElementMatcher> matchers, ModelNode node) {
-            super(matchers, node, "classify");
-            ModelNode classfications = node.get("classify");
-            for (CompatibilityType ct : CompatibilityType.values()) {
-                if (classfications.has(ct.name())) {
-                    String val = classfications.get(ct.name()).asString();
-                    DifferenceSeverity sev = DifferenceSeverity.valueOf(val);
-                    classification.put(ct, sev);
-                }
-            }
-        }
-
-        @Override
-        public Difference transformMatching(Difference difference, Element oldElement,
-            Element newElement) {
-            if (classification.isEmpty()) {
-                return difference;
-            } else {
-                return Difference.builder().withCode(difference.code).withName(difference.name)
-                    .withDescription(difference.description).addAttachments(difference.attachments)
-                    .addClassifications(difference.classification).addClassifications(classification).build();
-            }
-        }
-    }
-=======
 @Deprecated
 public class ClassificationTransform extends DifferencesTransform {
 
     private static final Logger LOG = LoggerFactory.getLogger(ClassificationTransform.class);
->>>>>>> bcaedc47
 
     public ClassificationTransform() {
         super("revapi.reclassify");
@@ -98,12 +81,6 @@
                 StandardCharsets.UTF_8);
     }
 
-<<<<<<< HEAD
-    @Nonnull
-    @Override
-    protected ClassificationRecipe newRecipe(AnalysisContext context, ModelNode config) {
-        return new ClassificationRecipe(context.getMatchers(), config);
-=======
     @Override
     protected ModelNode getRecipesConfigurationAndInitialize() {
         ModelNode ret = analysisContext.getConfiguration();
@@ -118,7 +95,6 @@
     @Override
     protected DifferenceMatchRecipe newRecipe(ModelNode config) {
         return new DifferenceRecipe(config, analysisContext);
->>>>>>> bcaedc47
     }
 
     @Override
