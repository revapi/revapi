/*
<<<<<<< HEAD
 * Copyright 2014-2019 Lukas Krejci
=======
 * Copyright 2014-2020 Lukas Krejci
>>>>>>> bcaedc47
 * and other contributors as indicated by the @author tags.
 *
 * Licensed under the Apache License, Version 2.0 (the "License");
 * you may not use this file except in compliance with the License.
 * You may obtain a copy of the License at
 *
 *     http://www.apache.org/licenses/LICENSE-2.0
 *
 * Unless required by applicable law or agreed to in writing, software
 * distributed under the License is distributed on an "AS IS" BASIS,
 * WITHOUT WARRANTIES OR CONDITIONS OF ANY KIND, either express or implied.
 * See the License for the specific language governing permissions and
 * limitations under the License.
 */
package org.revapi.configuration;

import static java.util.stream.Collectors.toList;

import java.io.IOException;
import java.io.StringReader;
import java.util.AbstractList;
import java.util.Arrays;
import java.util.Collections;
import java.util.HashMap;
import java.util.List;
import java.util.Map;
import java.util.stream.Collectors;

import javax.xml.parsers.DocumentBuilder;
import javax.xml.parsers.DocumentBuilderFactory;
import javax.xml.parsers.ParserConfigurationException;

import org.jboss.dmr.ModelNode;
import org.jboss.dmr.ModelType;
import org.junit.Assert;
import org.junit.Test;
import org.w3c.dom.NamedNodeMap;
import org.w3c.dom.Node;
import org.w3c.dom.NodeList;
import org.xml.sax.InputSource;
import org.xml.sax.SAXException;

/**
 * @author Lukas Krejci
 * @since 0.8.0
 */
public class XmlToJsonTest {

    @Test
    public void testBooleanConversion_true() throws Exception {
        XmlToJson<Node> converter = converter("ext", "{\"type\": \"boolean\"}");
        Node xml = xml("<config><ext id='1'>true</ext></config>");

        ModelNode extConf = converter.convert(xml).get(0);
        Assert.assertEquals("1", extConf.get("id").asString());
        ModelNode config = extConf.get("configuration");
        Assert.assertEquals(ModelType.BOOLEAN, config.getType());
        Assert.assertTrue(config.asBoolean());
    }

    @Test
    public void testBooleanConversion_false() throws Exception {
        XmlToJson<Node> converter = converter("ext", "{\"type\": \"boolean\"}");
        Node xml = xml("<config><ext>false</ext></config>");

        ModelNode config = converter.convert(xml).get(0).get("configuration");
        Assert.assertNotNull(config);
        Assert.assertEquals(ModelType.BOOLEAN, config.getType());
        Assert.assertFalse(config.asBoolean());
    }

    @Test(expected = IllegalArgumentException.class)
    public void testBooleanConversion_invalid() throws Exception {
        XmlToJson<Node> converter = converter("ext", "{\"type\": \"boolean\"}");
        Node xml = xml("<config><ext>asdf</ext></config>");

        converter.convert(xml);
    }

    @Test
    public void testIntegerConversion_valid() throws Exception {
        XmlToJson<Node> converter = converter("ext", "{\"type\": \"integer\"}");
        Node xml = xml("<config><ext>1</ext></config>");

        ModelNode config = converter.convert(xml).get(0).get("configuration");
        Assert.assertNotNull(config);
        Assert.assertEquals(ModelType.LONG, config.getType());
        Assert.assertEquals(1, config.asLong());
    }

    @Test(expected = IllegalArgumentException.class)
    public void testIntegerConversion_invalid() throws Exception {
        XmlToJson<Node> converter = converter("ext", "{\"type\": \"integer\"}");
        Node xml = xml("<config><ext>some</ext></config>");

        converter.convert(xml);
    }

    @Test
    public void testNumberConversion_valid() throws Exception {
        XmlToJson<Node> converter = converter("ext", "{\"type\": \"number\"}");
        Node xml = xml("<config><ext>1.2</ext></config>");

        ModelNode config = converter.convert(xml).get(0).get("configuration");
        Assert.assertNotNull(config);
        Assert.assertEquals(ModelType.DOUBLE, config.getType());
        Assert.assertEquals(1.2d, config.asDouble(), 0);
    }

    @Test(expected = IllegalArgumentException.class)
    public void testNumberConversion_invalid() throws Exception {
        XmlToJson<Node> converter = converter("ext", "{\"type\": \"number\"}");
        Node xml = xml("<config><ext>some</ext></config>");

        converter.convert(xml);
    }

    @Test
    public void testStringConversion() throws Exception {
        XmlToJson<Node> converter = converter("ext", "{\"type\": \"string\"}");
        Node xml = xml("<config><ext>1.2</ext></config>");

        ModelNode config = converter.convert(xml).get(0).get("configuration");
        Assert.assertNotNull(config);
        Assert.assertEquals(ModelType.STRING, config.getType());
        Assert.assertEquals("1.2", config.asString());
    }

    @Test
    public void testArrayConversion() throws Exception {
        XmlToJson<Node> converter = converter("list", "{\"type\": \"array\", \"items\": {\"type\": \"integer\"}}");
        Node xml = xml("<config><list><item>1</item>\n\n  <item>2</item></list></config>");

        ModelNode config = converter.convert(xml).get(0).get("configuration");
        Assert.assertNotNull(config);
        Assert.assertEquals(ModelType.LIST, config.getType());
        Assert.assertEquals(2, config.asList().size());
        Assert.assertEquals(1L, config.asList().get(0).asLong());
        Assert.assertEquals(2L, config.asList().get(1).asLong());
    }

    @Test
    public void testArrayConversion_commentsAndWhitespaceIgnored() throws Exception {
        XmlToJson<Node> converter = converter("list", "{\"type\": \"array\", \"items\": {\"type\": \"integer\"}}");
        Node xml = xml("<config><list>\n\n   <!-- just whitespace -->\n\t   </list></config>");

        ModelNode config = converter.convert(xml).get(0).get("configuration");
        Assert.assertNotNull(config);
        Assert.assertEquals(ModelType.LIST, config.getType());
        Assert.assertTrue(config.asList().isEmpty());
    }

    @Test
    public void testArrayConversion_invalid() throws Exception {
        try {
            XmlToJson<Node> converter = converter("list", "{\"type\": \"array\", \"items\": {\"type\": \"integer\"}}");
            Node xml = xml("<config><list>text is invalid</list></config>");

            converter.convert(xml).get(0).get("configuration");

            Assert.fail("Invalid array conversion shouldn't have succeeded.");
        } catch (IllegalArgumentException e) {
            Assert.assertTrue(e.getMessage().contains("<list>"));
        }
    }

    @Test
    public void testObjectConversion() throws Exception {
        XmlToJson<Node> converter = converter("ext", "{\"type\": \"object\", " +
                "\"properties\": {\"a\": {\"type\": \"integer\"}, \"b\": {\"type\": \"boolean\"}}}");
        Node xml = xml("<config><ext><a>4</a><b>true</b></ext></config>");

        ModelNode config = converter.convert(xml).get(0).get("configuration");
        Assert.assertNotNull(config);
        Assert.assertEquals(ModelType.OBJECT, config.getType());
        Assert.assertEquals(4L, config.get("a").asLong());
        Assert.assertEquals(true, config.get("b").asBoolean());
    }

    @Test
    public void testObjectConversion_additionalProperties() throws Exception {
        XmlToJson<Node> converter = converter("ext", "{\"type\": \"object\", " +
                "\"properties\": {\"a\": {\"type\": \"integer\"}, \"b\": {\"type\": \"boolean\"}}, " +
                        "\"additionalProperties\": {\"type\": \"array\", \"items\": {\"type\": \"string\"}}}");
        Node xml = xml("<config><ext><a>4</a><b>true</b><c/><d><x>x</x></d></ext></config>");

        ModelNode config = converter.convert(xml).get(0).get("configuration");
        Assert.assertNotNull(config);
        Assert.assertEquals(ModelType.OBJECT, config.getType());
        Assert.assertEquals(4L, config.get("a").asLong());
        Assert.assertEquals(true, config.get("b").asBoolean());
        Assert.assertEquals(Collections.emptyList(), config.get("c").asList());
        Assert.assertEquals(1, config.get("d").asList().size());
        Assert.assertEquals("x", config.get("d").get(0).asString());
    }

    @Test
    public void testEnumBasedConversion() throws Exception {
        XmlToJson<Node> converter = converter("ext", "{\"enum\": [1, \"a\", true, 2.0]}");
        Node xml = xml("<config><ext>1</ext></config>");

        ModelNode config = converter.convert(xml).get(0).get("configuration");
        Assert.assertNotNull(config);
        Assert.assertEquals(ModelType.LONG, config.getType());
        Assert.assertEquals(1L, config.asLong());

        xml = xml("<config><ext>a</ext></config>");
        config = converter.convert(xml).get(0).get("configuration");
        Assert.assertNotNull(config);
        Assert.assertEquals(ModelType.STRING, config.getType());
        Assert.assertEquals("a", config.asString());

        xml = xml("<config><ext>true</ext></config>");
        config = converter.convert(xml).get(0).get("configuration");
        Assert.assertNotNull(config);
        Assert.assertEquals(ModelType.BOOLEAN, config.getType());
        Assert.assertEquals(true, config.asBoolean());

        xml = xml("<config><ext>2.0</ext></config>");
        config = converter.convert(xml).get(0).get("configuration");
        Assert.assertNotNull(config);
        Assert.assertEquals(ModelType.DOUBLE, config.getType());
        Assert.assertEquals(2.0d, config.asDouble(), 0);
    }

    @Test(expected = IllegalArgumentException.class)
    public void testEnumBasedConversion_unsupported() throws Exception {
        XmlToJson<Node> converter = converter("ext", "{\"enum\": [{}]}");
        Node xml = xml("<config><ext>a</ext></config>");

        converter.convert(xml);
    }

    @Test
    public void testObjectConversion_with$refs() throws Exception {
        XmlToJson<Node> converter = converter("ext", "{\"type\": \"object\", \"properties\": {\"a\": {\"$ref\": \"#/definitions/a\"}}, " +
                "\"definitions\": {\"a\": {\"type\": \"boolean\"}}}");
        Node xml = xml("<config><ext><a>true</a></ext></config>");

        ModelNode config = converter.convert(xml).get(0).get("configuration");
        Assert.assertNotNull(config);
        Assert.assertEquals(ModelType.OBJECT, config.getType());
        Assert.assertEquals(true, config.get("a").asBoolean());
    }

    @Test
    public void testOneOf() throws Exception {
        XmlToJson<Node> converter = converter("ext", "{\"oneOf\": [{\"type\": \"integer\"}, {\"type\": \"number\"}, {\"type\": \"boolean\"}]}");
        Node xml1 = xml("<config><ext>1</ext></config>");
        Node xml2 = xml("<config><ext>true</ext></config>");
        Node xml3 = xml("<config><ext>asdf</ext></config>");

        try {
            converter.convert(xml1).get(0).get("configuration");
            Assert.fail("Invalid config should not have been converted.");
        } catch (IllegalArgumentException __) {
            //good
        }
        ModelNode c2 = converter.convert(xml2).get(0).get("configuration");

        try {
            converter.convert(xml3).get(0).get("configuration");
            Assert.fail("Invalid configuration should not have been converted.");
        } catch (IllegalArgumentException __) {
            //good
        }

        Assert.assertNotNull(c2);
        Assert.assertEquals(ModelType.BOOLEAN, c2.getType());
        Assert.assertTrue(c2.asBoolean());
    }

    @Test
    public void testOneOf_primitiveAndObject() throws Exception {
        XmlToJson<Node> converter = converter("ext", "{\n" +
                "\"oneOf\" : [\n" +
                "    {\"type\" : \"string\"},\n" +
                "    {\n" +
                "          \"type\" : \"object\",\n" +
                "          \"properties\" : {\n" +
                "              \"matcher\" : {\"type\" : \"string\"},\n" +
                "              \"match\" : {\"type\" : \"string\"}\n" +
                "          },\n" +
                "          \"additionalProperties\" : null\n" +
                "      }\n" +
                "  ],\n" +
                "  \"type\" : null,\n" +
                "  \"enum\" : null,\n" +
                "  \"$ref\" : null\n" +
                "}");
        Node xml1 = xml("<config><ext>class test.Dep</ext></config>");
        Node xml2 = xml("<config><ext><matcher>kachna</matcher><match>kachny</match></ext></config>");

        ModelNode c1 = converter.convert(xml1).get(0).get("configuration");
        ModelNode c2 = converter.convert(xml2).get(0).get("configuration");

        Assert.assertNotNull(c1);
        Assert.assertEquals(ModelType.STRING, c1.getType());
        Assert.assertEquals("class test.Dep", c1.asString());

        Assert.assertNotNull(c2);
        Assert.assertEquals(ModelType.OBJECT, c2.getType());
        Assert.assertEquals("kachna", c2.get("matcher").asString());
        Assert.assertEquals("kachny", c2.get("match").asString());
    }

    @Test
    public void testAnyOf() throws Exception {
        XmlToJson<Node> converter = converter("ext", "{\"anyOf\": [{\"type\": \"integer\"}, {\"type\": \"number\"}, {\"type\": \"boolean\"}]}");
        Node xml1 = xml("<config><ext>1</ext></config>");
        Node xml2 = xml("<config><ext>true</ext></config>");
        Node xml3 = xml("<config><ext>asdf</ext></config>");

        ModelNode c1 = converter.convert(xml1).get(0).get("configuration");
        ModelNode c2 = converter.convert(xml2).get(0).get("configuration");

        try {
            converter.convert(xml3).get(0).get("configuration");
            Assert.fail("Invalid configuration should not have been converted.");
        } catch (IllegalArgumentException __) {
            //good
        }

        Assert.assertNotNull(c1);
        Assert.assertNotNull(c2);

        Assert.assertEquals(ModelType.LONG, c1.getType());
        Assert.assertEquals(ModelType.BOOLEAN, c2.getType());
        Assert.assertEquals(1L, c1.asLong());
        Assert.assertTrue(c2.asBoolean());
    }

    @Test
    public void testAllOf() throws Exception {
        XmlToJson<Node> converter = converter("ext", "{\"allOf\": [{\"type\": \"integer\"}, {\"type\": \"number\"}]}");
        Node xml = xml("<config><ext>1</ext></config>");

        ModelNode c = converter.convert(xml).get(0).get("configuration");

        Assert.assertNotNull(c);

        Assert.assertEquals(ModelType.DOUBLE, c.getType());
        Assert.assertEquals(1D, c.asDouble(), 0);
    }

    private static Node xml(String xml) throws IOException, ParserConfigurationException, SAXException {
        DocumentBuilderFactory dbFactory = DocumentBuilderFactory.newInstance();
        DocumentBuilder dBuilder = dbFactory.newDocumentBuilder();
        return dBuilder.parse(new InputSource(new StringReader(xml))).getDocumentElement();
    }

    private static ModelNode json(String json) {
        return ModelNode.fromJSONString(json);
    }

    private static XmlToJson<Node> converter(String extension, String schema) {
        Map<String, ModelNode> exts = new HashMap<>(1);
        exts.put(extension, json(schema));

        List<Short> nonChildrenNodeTypes = Arrays.asList(Node.TEXT_NODE, Node.CDATA_SECTION_NODE, Node.COMMENT_NODE);

        return new XmlToJson<>(exts,
                Node::getNodeName,
                n -> {
                    if (n.getChildNodes().getLength() == 1) {
                        Node textOrSomething = n.getFirstChild();
                        if (textOrSomething.getNodeType() == Node.TEXT_NODE ||
                                textOrSomething.getNodeType() == Node.CDATA_SECTION_NODE) {
                            return textOrSomething.getNodeValue();
                        }
                    }

                    return null;
                },
                (n, name) -> {
                    NamedNodeMap attrs = n.getAttributes();
                    if (attrs == null) {
                        return null;
                    }

                    Node attr = attrs.getNamedItem(name);
                    if (attr == null) {
                        return null;
                    }

                    return attr.getNodeValue();
                },
                n -> new NodeListList(n.getChildNodes()).stream()
<<<<<<< HEAD
                        .filter(e -> e.getNodeType() == Node.ELEMENT_NODE).collect(toList()));
=======
                        .filter(x -> !nonChildrenNodeTypes.contains(x.getNodeType()))
                        .collect(Collectors.toList()));
>>>>>>> bcaedc47
    }

    private static final class NodeListList extends AbstractList<Node> {

        private final NodeList list;

        private NodeListList(NodeList list) {
            this.list = list;
        }

        @Override public Node get(int index) {
            return list.item(index);
        }

        @Override public int size() {
            return list.getLength();
        }
    }
}<|MERGE_RESOLUTION|>--- conflicted
+++ resolved
@@ -1,9 +1,5 @@
 /*
-<<<<<<< HEAD
- * Copyright 2014-2019 Lukas Krejci
-=======
  * Copyright 2014-2020 Lukas Krejci
->>>>>>> bcaedc47
  * and other contributors as indicated by the @author tags.
  *
  * Licensed under the Apache License, Version 2.0 (the "License");
@@ -19,8 +15,6 @@
  * limitations under the License.
  */
 package org.revapi.configuration;
-
-import static java.util.stream.Collectors.toList;
 
 import java.io.IOException;
 import java.io.StringReader;
@@ -392,12 +386,8 @@
                     return attr.getNodeValue();
                 },
                 n -> new NodeListList(n.getChildNodes()).stream()
-<<<<<<< HEAD
-                        .filter(e -> e.getNodeType() == Node.ELEMENT_NODE).collect(toList()));
-=======
                         .filter(x -> !nonChildrenNodeTypes.contains(x.getNodeType()))
                         .collect(Collectors.toList()));
->>>>>>> bcaedc47
     }
 
     private static final class NodeListList extends AbstractList<Node> {
