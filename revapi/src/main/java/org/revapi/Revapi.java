--- conflicted
+++ resolved
@@ -19,12 +19,9 @@
 import static java.util.Collections.emptySortedSet;
 import static java.util.Collections.newSetFromMap;
 import static java.util.Collections.singletonList;
-<<<<<<< HEAD
+import static java.util.Comparator.comparingInt;
 import static java.util.stream.Collectors.toList;
 import static java.util.stream.Collectors.toSet;
-=======
-import static java.util.Comparator.comparingInt;
->>>>>>> bcaedc47
 
 import java.io.Reader;
 import java.lang.reflect.InvocationTargetException;
@@ -165,19 +162,12 @@
 
         AnalysisResult.Extensions extensions = prepareAnalysis(analysisContext);
 
-<<<<<<< HEAD
-        extensions.stream()
-                .map(e -> (Map.Entry<ExtensionInstance<? extends Configurable>, AnalysisContext>) (Map.Entry) e)
-                .forEach(e -> e.getKey().getInstance().initialize(e.getValue()));
-
-        AnalysisConfiguration config = new AnalysisConfiguration(extensions, pipelineConfiguration);
-=======
         if (extensions.getAnalyzers().isEmpty()) {
             throw new IllegalArgumentException("At least one analyzer needs to be present. Make sure there is at" +
                     " least one on the classpath and that the extension filters do not exclude all of them.");
         }
 
-        StreamSupport.stream(extensions.spliterator(), false)
+        extensions.stream()
                 .map(e -> (Map.Entry<ExtensionInstance<Configurable>, AnalysisContext>) (Map.Entry) e)
                 .forEach(e -> {
                     ExtensionInstance<Configurable> i = e.getKey();
@@ -193,7 +183,6 @@
 
         AnalysisProgress progress = new AnalysisProgress(extensions, pipelineConfiguration, analysisContext.getOldApi(),
                 analysisContext.getNewApi());
->>>>>>> bcaedc47
 
         TIMING_LOG.debug("Initialization complete.");
 
@@ -202,8 +191,8 @@
         Exception error = null;
         try {
             for (ExtensionInstance<ApiAnalyzer> ia : extensions.getAnalyzers().keySet()) {
-                analyzeWith(ia.getInstance(), analysisContext.getOldApi(), analysisContext.getNewApi(), config);
-                config.reports.clear();
+                analyzeWith(ia.getInstance(), progress);
+                progress.reports.clear();
             }
         } catch (Exception t) {
             error = t;
@@ -281,8 +270,11 @@
         return validationResult;
     }
 
-    private void analyzeWith(ApiAnalyzer apiAnalyzer, API oldApi, API newApi, AnalysisConfiguration config)
+    private void analyzeWith(ApiAnalyzer apiAnalyzer, AnalysisProgress config)
             throws Exception {
+
+        API oldApi = config.oldApi;
+        API newApi = config.newApi;
 
         if (TIMING_LOG.isDebugEnabled()) {
             TIMING_LOG.debug("Commencing analysis using " + apiAnalyzer + " on:\nOld API:\n" + oldApi + "\n\nNew API:\n"
@@ -333,6 +325,30 @@
 
                 if (!r.getDifferences().isEmpty()) {
                     Stats.of("reports").start();
+
+                    // make sure all the differences have a non-null criticality before being sent to the reporters
+                    ListIterator<Difference> it = r.getDifferences().listIterator();
+                    while (it.hasNext()) {
+                        Difference orig = it.next();
+                        if (orig.criticality == null) {
+                            DifferenceSeverity maxSeverity = orig.classification.values().stream()
+                                    .max(comparingInt(Enum::ordinal))
+                                    .orElse(DifferenceSeverity.EQUIVALENT);
+
+                            // all extensions share the criticality mapping and we're guaranteed to have at least 1 api analyzer
+                            AnalysisContext ctx = config.extensions.getFirstConfigurationOrNull(ApiAnalyzer.class);
+                            if (ctx == null) {
+                                throw new IllegalStateException("There should be at least 1 API analyzer during the analysis" +
+                                        "progress.");
+                            }
+
+                            Difference.Builder d = Difference.copy(orig)
+                                    .withCriticality(ctx.getDefaultCriticality(maxSeverity));
+
+                            it.set(d.build());
+                        }
+                    }
+
                     for (Reporter reporter : reporters) {
                         reporter.report(r);
                     }
@@ -361,7 +377,7 @@
 
     private void analyze(CorrespondenceComparatorDeducer deducer, DifferenceAnalyzer elementDifferenceAnalyzer,
             SortedSet<? extends Element> as, SortedSet<? extends Element> bs,
-            Collection<DifferenceTransform<?>> activeTransforms, AnalysisConfiguration config) {
+            Collection<DifferenceTransform<?>> activeTransforms, AnalysisProgress progress) {
 
         List<Element> sortedAs = new ArrayList<>(as);
         List<Element> sortedBs = new ArrayList<>(bs);
@@ -403,37 +419,24 @@
                 analyze(deducer, elementDifferenceAnalyzer,
                         a == null ? emptySortedSet() : a.getChildren(),
                         b == null ? emptySortedSet() : b.getChildren(),
-                        childTransforms, config);
+                        childTransforms, progress);
             } else {
                 LOG.trace("Filters disallowed descending into {} and {}.", a, b);
             }
 
-<<<<<<< HEAD
             Stats.of("analyses").start();
             Stats.of("analysisEnds").start();
 
             Report r = elementDifferenceAnalyzer.endAnalysis(a, b);
-
-            config.reports.add(r);
+            addDefaultAttachments(r, progress);
+
+            progress.reports.add(r);
 
             Stats.of("analysisEnds").end(a, b);
             Stats.of("analyses").end(beginDuration, new AbstractMap.SimpleEntry<>(a, b));
 
             for (DifferenceTransform<?> t : activeTransforms) {
                 t.endElements(a, b);
-=======
-            if (analyzeThis) {
-                LOG.trace("Ending the analysis of {} and {}.", a, b);
-                Stats.of("analyses").start();
-                Stats.of("analysisEnds").start();
-                Report r = elementDifferenceAnalyzer.endAnalysis(a, b);
-                Stats.of("analysisEnds").end(a, b);
-                Stats.of("analyses").end(beginDuration, new AbstractMap.SimpleEntry<>(a, b));
-                addDefaultAttachments(r, progress);
-                transformAndReport(r, progress);
-            } else {
-                LOG.trace("Finished the skipped analysis of {} and {}.", a, b);
->>>>>>> bcaedc47
             }
         }
     }
@@ -561,7 +564,7 @@
     }
 
     private void transform(Report report, Collection<DifferenceTransform<?>> eligibleTransforms,
-            Collection<Report> undecidedReports, boolean collectUndecided, AnalysisConfiguration config) {
+            Collection<Report> undecidedReports, boolean collectUndecided, AnalysisProgress progress) {
 
         if (report == null) {
             return;
@@ -584,7 +587,7 @@
 
                 LOG.debug("Transformation iteration {}", iteration);
 
-                for (List<DifferenceTransform<?>> tb : getTransformsForDifference(d, eligibleTransforms, config)) {
+                for (List<DifferenceTransform<?>> tb : getTransformsForDifference(d, eligibleTransforms, progress)) {
                     // it is the responsibility of the transform to declare the proper type.
                     // it will get a ClassCastException if it fails to declare a type that is common to all differences
                     // it can handle
@@ -681,44 +684,10 @@
         } while (listChanged);
 
         Stats.of("transforms").end(report);
-<<<<<<< HEAD
-=======
-
-        if (!report.getDifferences().isEmpty()) {
-            // make sure all the differences have a non-null criticality before being sent to the reporters
-            ListIterator<Difference> it = report.getDifferences().listIterator();
-            while (it.hasNext()) {
-                Difference orig = it.next();
-                if (orig.criticality == null) {
-                    DifferenceSeverity maxSeverity = orig.classification.values().stream()
-                            .max(comparingInt(Enum::ordinal))
-                            .orElse(DifferenceSeverity.EQUIVALENT);
-
-                    // all extensions share the criticality mapping and we're guaranteed to have at least 1 api analyzer
-                    AnalysisContext ctx = progress.extensions.getFirstConfigurationOrNull(ApiAnalyzer.class);
-                    if (ctx == null) {
-                        throw new IllegalStateException("There should be at least 1 API analyzer during the analysis" +
-                                "progress.");
-                    }
-
-                    Difference.Builder d = Difference.copy(orig)
-                            .withCriticality(ctx.getDefaultCriticality(maxSeverity));
-
-                    it.set(d.build());
-                }
-            }
-
-            Stats.of("reports").start();
-            for (ExtensionInstance<Reporter> ir : progress.extensions.getReporters().keySet()) {
-                ir.getInstance().report(report);
-            }
-            Stats.of("reports").end(report);
-        }
->>>>>>> bcaedc47
     }
 
     private Set<List<DifferenceTransform<?>>> getTransformsForDifference(Difference diff,
-            Collection<DifferenceTransform<?>> transforms, AnalysisConfiguration config) {
+            Collection<DifferenceTransform<?>> transforms, AnalysisProgress config) {
         Set<List<DifferenceTransform<?>>> ret = matchingTransformsCache.get(diff.code);
         if (ret == null) {
             ret = new HashSet<>();
@@ -911,20 +880,15 @@
         }
     }
 
-    private static final class AnalysisConfiguration {
+    private static final class AnalysisProgress {
         final AnalysisResult.Extensions extensions;
         final Set<List<DifferenceTransform<?>>> transformBlocks;
-<<<<<<< HEAD
-        final List<Report> reports;
-
-        AnalysisConfiguration(AnalysisResult.Extensions extensions, PipelineConfiguration configuration) {
-=======
         final API oldApi;
         final API newApi;
+        final List<Report> reports;
 
         AnalysisProgress(AnalysisResult.Extensions extensions, PipelineConfiguration configuration,
                 API oldApi, API newApi) {
->>>>>>> bcaedc47
             this.extensions = extensions;
             this.oldApi = oldApi;
             this.newApi = newApi;
