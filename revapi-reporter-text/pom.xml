<?xml version="1.0" encoding="UTF-8"?>
<!--

    Copyright 2014-2018 Lukas Krejci
    and other contributors as indicated by the @author tags.

    Licensed under the Apache License, Version 2.0 (the "License");
    you may not use this file except in compliance with the License.
    You may obtain a copy of the License at

        http://www.apache.org/licenses/LICENSE-2.0

    Unless required by applicable law or agreed to in writing, software
    distributed under the License is distributed on an "AS IS" BASIS,
    WITHOUT WARRANTIES OR CONDITIONS OF ANY KIND, either express or implied.
    See the License for the specific language governing permissions and
    limitations under the License.

-->
<project xmlns="http://maven.apache.org/POM/4.0.0" xmlns:xsi="http://www.w3.org/2001/XMLSchema-instance" xsi:schemaLocation="http://maven.apache.org/POM/4.0.0 http://maven.apache.org/xsd/maven-4.0.0.xsd">
    <parent>
        <groupId>org.revapi</groupId>
        <artifactId>revapi-build</artifactId>
        <version>38-SNAPSHOT</version>
        <relativePath>../revapi-build</relativePath>
    </parent>
    <modelVersion>4.0.0</modelVersion>

    <name>Revapi Text Reporter</name>
    <description>
        Super simple Revapi reporter outputting a textual representation of
        the differences to a file or on standard output. Takes Freemarker templates for formatting the output.
    </description>
    <url>${web.url}/modules/${project.artifactId}</url>

    <artifactId>revapi-reporter-text</artifactId>
<<<<<<< HEAD
    <version>0.10.0-SNAPSHOT</version>
=======
    <version>0.9.4-SNAPSHOT</version>
>>>>>>> d7d20791

    <properties>
        <automatic.module.name>org.revapi.reporter.text</automatic.module.name>
    </properties>

    <dependencies>
        <dependency>
            <groupId>org.revapi</groupId>
            <artifactId>revapi</artifactId>
            <version>0.11.0-SNAPSHOT</version>
        </dependency>

        <dependency>
            <groupId>org.freemarker</groupId>
            <artifactId>freemarker</artifactId>
            <version>2.3.23</version>
        </dependency>
    </dependencies>

    <build>
        <plugins>
            <plugin>
                <groupId>org.revapi</groupId>
                <artifactId>revapi-maven-plugin</artifactId>
                <version>${self-api-check.maven-version}</version>
                <configuration>
                    <analysisConfigurationFiles combine.children="append">
                        <configurationFile>
                            <path>api-ignored.json</path>
                        </configurationFile>
                    </analysisConfigurationFiles>
                </configuration>
            </plugin>
        </plugins>
    </build>
    <distributionManagement>
        <site>
            <id>site</id>
            <url>${web.repo}</url>
        </site>
    </distributionManagement>

    <scm>
        <connection>scm:git:git://github.com/revapi/revapi.git</connection>
        <developerConnection>scm:git:ssh://git@github.com/revapi/revapi.git</developerConnection>
        <url>https://github.com/revapi/revapi</url>
        <tag>HEAD</tag>
    </scm>
</project><|MERGE_RESOLUTION|>--- conflicted
+++ resolved
@@ -34,11 +34,7 @@
     <url>${web.url}/modules/${project.artifactId}</url>
 
     <artifactId>revapi-reporter-text</artifactId>
-<<<<<<< HEAD
     <version>0.10.0-SNAPSHOT</version>
-=======
-    <version>0.9.4-SNAPSHOT</version>
->>>>>>> d7d20791
 
     <properties>
         <automatic.module.name>org.revapi.reporter.text</automatic.module.name>
