--- conflicted
+++ resolved
@@ -16,15 +16,10 @@
  */
 package org.revapi.java.spi;
 
-import java.util.ArrayDeque;
 import java.util.ArrayList;
-import java.util.Collection;
-import java.util.Collections;
-import java.util.Deque;
 import java.util.HashSet;
 import java.util.Iterator;
 import java.util.LinkedHashMap;
-import java.util.LinkedList;
 import java.util.List;
 import java.util.Map;
 import java.util.Set;
@@ -37,7 +32,6 @@
 import javax.lang.model.element.AnnotationValue;
 import javax.lang.model.element.Element;
 import javax.lang.model.element.ElementKind;
-import javax.lang.model.element.ElementVisitor;
 import javax.lang.model.element.ExecutableElement;
 import javax.lang.model.element.Name;
 import javax.lang.model.element.PackageElement;
@@ -61,7 +55,6 @@
 import javax.lang.model.util.Elements;
 import javax.lang.model.util.SimpleAnnotationValueVisitor7;
 import javax.lang.model.util.SimpleElementVisitor7;
-import javax.lang.model.util.SimpleElementVisitor8;
 import javax.lang.model.util.SimpleTypeVisitor7;
 import javax.lang.model.util.SimpleTypeVisitor8;
 import javax.lang.model.util.Types;
@@ -78,15 +71,6 @@
  */
 public final class Util {
 
-<<<<<<< HEAD
-
-    private static class StringBuilderAndState {
-        final StringBuilder bld = new StringBuilder();
-        final Set<TypeMirror> visitedObjects = new HashSet<>();
-        boolean visitingMethod;
-        Deque<TypeMirror> instantiations;
-        Types types;
-=======
     private static class StringBuilderAndState<T> {
         final StringBuilder bld = new StringBuilder();
         final Set<T> visitedObjects = new HashSet<>(4);
@@ -95,14 +79,10 @@
         boolean visitingMethod;
         int depth;
         int anticipatedTypeVarDeclDepth;
->>>>>>> bcaedc47
     }
 
     private static final Logger LOG = LoggerFactory.getLogger(Util.class);
 
-<<<<<<< HEAD
-    private static SimpleTypeVisitor7<Void, StringBuilderAndState> toUniqueStringVisitor = new SimpleTypeVisitor7<Void, StringBuilderAndState>() {
-=======
     private static SimpleTypeVisitor8<Name, Void> getTypeVariableName = new SimpleTypeVisitor8<Name, Void>() {
         @Override
         protected Name defaultAction(TypeMirror e, Void ignore) {
@@ -304,10 +284,9 @@
     }
 
     private static SimpleTypeVisitor7<Void, StringBuilderAndState<TypeMirror>> toUniqueStringVisitor = new SimpleTypeVisitor8<Void, StringBuilderAndState<TypeMirror>>() {
->>>>>>> bcaedc47
-
-        @Override
-        public Void visitPrimitive(PrimitiveType t, StringBuilderAndState state) {
+
+        @Override
+        public Void visitPrimitive(PrimitiveType t, StringBuilderAndState<TypeMirror> state) {
             switch (t.getKind()) {
             case BOOLEAN:
                 state.bld.append("boolean");
@@ -341,14 +320,14 @@
         }
 
         @Override
-        public Void visitArray(ArrayType t, StringBuilderAndState bld) {
+        public Void visitArray(ArrayType t, StringBuilderAndState<TypeMirror> bld) {
             IgnoreCompletionFailures.in(t::getComponentType).accept(this, bld);
             bld.bld.append("[]");
             return null;
         }
 
         @Override
-        public Void visitIntersection(IntersectionType t, StringBuilderAndState state) {
+        public Void visitIntersection(IntersectionType t, StringBuilderAndState<TypeMirror> state) {
             List<? extends TypeMirror> bounds = IgnoreCompletionFailures.in(t::getBounds);
             if (state.visitingMethod) {
                 //the type erasure of an intersection type is the first type
@@ -366,7 +345,7 @@
         }
 
         @Override
-        public Void visitTypeVariable(TypeVariable t, StringBuilderAndState state) {
+        public Void visitTypeVariable(TypeVariable t, StringBuilderAndState<TypeMirror> state) {
             if (state.visitingMethod) {
                 TypeMirror upperBound = IgnoreCompletionFailures.in(t::getUpperBound);
                 upperBound.accept(this, state);
@@ -393,7 +372,7 @@
         }
 
         @Override
-        public Void visitWildcard(WildcardType t, StringBuilderAndState state) {
+        public Void visitWildcard(WildcardType t, StringBuilderAndState<TypeMirror> state) {
             TypeMirror extendsBound = IgnoreCompletionFailures.in(t::getExtendsBound);
 
             if (state.visitingMethod) {
@@ -412,7 +391,9 @@
             if (superBound != null) {
                 superBound.accept(this, state);
                 state.bld.append("-");
-            } else if (extendsBound != null) {
+            }
+
+            if (extendsBound != null) {
                 extendsBound.accept(this, state);
                 state.bld.append("+");
             } else {
@@ -424,7 +405,7 @@
         }
 
         @Override
-        public Void visitExecutable(ExecutableType t, StringBuilderAndState state) {
+        public Void visitExecutable(ExecutableType t, StringBuilderAndState<TypeMirror> state) {
             state.bld.append("(");
 
             //we will be producing the erased type of the method, because that's what uniquely identifies it
@@ -446,7 +427,7 @@
         }
 
         @Override
-        public Void visitNoType(NoType t, StringBuilderAndState state) {
+        public Void visitNoType(NoType t, StringBuilderAndState<TypeMirror> state) {
             switch (t.getKind()) {
             case VOID:
                 state.bld.append("void");
@@ -462,7 +443,7 @@
         }
 
         @Override
-        public Void visitDeclared(DeclaredType t, StringBuilderAndState state) {
+        public Void visitDeclared(DeclaredType t, StringBuilderAndState<TypeMirror> state) {
             CharSequence name = ((TypeElement) t.asElement()).getQualifiedName();
             state.bld.append(name);
 
@@ -474,13 +455,13 @@
         }
 
         @Override
-        public Void visitError(ErrorType t, StringBuilderAndState state) {
+        public Void visitError(ErrorType t, StringBuilderAndState<TypeMirror> state) {
             //the missing types are like declared types but don't have any further info on them apart from the name...
             state.bld.append(((TypeElement) t.asElement()).getQualifiedName());
             return null;
         }
 
-        private void visitTypeVars(List<? extends TypeMirror> vars, StringBuilderAndState state) {
+        private void visitTypeVars(List<? extends TypeMirror> vars, StringBuilderAndState<TypeMirror> state) {
             if (!vars.isEmpty()) {
                 state.bld.append("<");
                 Iterator<? extends TypeMirror> it = vars.iterator();
@@ -496,17 +477,10 @@
         }
     };
 
-<<<<<<< HEAD
-    private static SimpleTypeVisitor7<Void, StringBuilderAndState> toHumanReadableStringVisitor = new SimpleTypeVisitor7<Void, StringBuilderAndState>() {
-
-        @Override
-        public Void visitPrimitive(PrimitiveType t, StringBuilderAndState state) {
-=======
     private static SimpleTypeVisitor7<Void, StringBuilderAndState<TypeMirror>> toHumanReadableStringVisitor = new DepthTrackingVisitor<Void, TypeMirror>() {
 
         @Override
         protected Void doVisitPrimitive(PrimitiveType t, StringBuilderAndState<TypeMirror> state) {
->>>>>>> bcaedc47
             switch (t.getKind()) {
             case BOOLEAN:
                 state.bld.append("boolean");
@@ -540,27 +514,17 @@
         }
 
         @Override
-<<<<<<< HEAD
-        public Void visitArray(ArrayType t, StringBuilderAndState state) {
-=======
         protected Void doVisitArray(ArrayType t, StringBuilderAndState<TypeMirror> state) {
->>>>>>> bcaedc47
             IgnoreCompletionFailures.in(t::getComponentType).accept(this, state);
             state.bld.append("[]");
             return null;
         }
 
         @Override
-<<<<<<< HEAD
-        public Void visitTypeVariable(TypeVariable t, StringBuilderAndState state) {
-            if (state.visitedObjects.contains(t)) {
-                state.bld.append(t.asElement().getSimpleName());
-=======
         protected Void doVisitTypeVariable(TypeVariable t, StringBuilderAndState<TypeMirror> state) {
             Name tName = t.asElement().getSimpleName();
             if (state.depth > state.anticipatedTypeVarDeclDepth && state.forwardTypeVarDecls.contains(tName)) {
                 state.bld.append(tName);
->>>>>>> bcaedc47
                 return null;
             }
 
@@ -575,33 +539,16 @@
 
             TypeMirror upperBound = IgnoreCompletionFailures.in(t::getUpperBound);
 
-<<<<<<< HEAD
-                int len = state.bld.length();
-                IgnoreCompletionFailures.in(t::getUpperBound).accept(this, state);
-
-                String addition = state.bld.substring(len);
-
-                if ("java.lang.Object".equals(addition)) {
-                    state.bld.replace(len, state.bld.length(), "");
-                } else {
-                    state.bld.insert(len, " extends ");
-                }
-=======
             if (!isJavaLangObject.visit(upperBound)) {
                 state.bld.append(" extends ");
                 upperBound.accept(this, state);
->>>>>>> bcaedc47
-            }
-
-            return null;
-        }
-
-        @Override
-<<<<<<< HEAD
-        public Void visitWildcard(WildcardType t, StringBuilderAndState state) {
-=======
+            }
+
+            return null;
+        }
+
+        @Override
         protected Void doVisitWildcard(WildcardType t, StringBuilderAndState<TypeMirror> state) {
->>>>>>> bcaedc47
             state.bld.append("?");
 
             TypeMirror superBound = IgnoreCompletionFailures.in(t::getSuperBound);
@@ -620,10 +567,6 @@
         }
 
         @Override
-<<<<<<< HEAD
-        public Void visitExecutable(ExecutableType t, StringBuilderAndState state) {
-            visitTypeVars(IgnoreCompletionFailures.in(t::getTypeVariables), state);
-=======
         protected Void doVisitExecutable(ExecutableType t, StringBuilderAndState<TypeMirror> state) {
             Runnable methodNameRenderer = null;
             if (state.methodInitAndNameOutput != null) {
@@ -640,7 +583,6 @@
                     .collect(Collectors.toList());
             state.forwardTypeVarDecls.addAll(typeVarNames);
             state.anticipatedTypeVarDeclDepth = currentTypeDeclDepth;
->>>>>>> bcaedc47
 
             state.visitingMethod = true;
 
@@ -690,11 +632,7 @@
         }
 
         @Override
-<<<<<<< HEAD
-        public Void visitNoType(NoType t, StringBuilderAndState state) {
-=======
         protected Void doVisitNoType(NoType t, StringBuilderAndState<TypeMirror> state) {
->>>>>>> bcaedc47
             switch (t.getKind()) {
             case VOID:
                 state.bld.append("void");
@@ -710,10 +648,6 @@
         }
 
         @Override
-<<<<<<< HEAD
-        public Void visitDeclared(DeclaredType t, StringBuilderAndState state) {
-            CharSequence name = ((TypeElement) t.asElement()).getQualifiedName();
-=======
         protected Void doVisitDeclared(DeclaredType t, StringBuilderAndState<TypeMirror> state) {
             int anticipatedTypeVarDeclDepth = state.anticipatedTypeVarDeclDepth;
             int depth = state.depth;
@@ -732,7 +666,6 @@
                 name = ((TypeElement) t.asElement()).getQualifiedName();
             }
 
->>>>>>> bcaedc47
             state.bld.append(name);
             try {
                 if (state.depth == 1) {
@@ -748,17 +681,13 @@
         }
 
         @Override
-<<<<<<< HEAD
-        public Void visitIntersection(IntersectionType t, StringBuilderAndState state) {
-=======
         protected Void doVisitIntersection(IntersectionType t, StringBuilderAndState<TypeMirror> state) {
->>>>>>> bcaedc47
             Iterator<? extends TypeMirror> it = IgnoreCompletionFailures.in(t::getBounds).iterator();
             if (it.hasNext()) {
                 it.next().accept(this, state);
             }
 
-            TypeVisitor<Void, StringBuilderAndState> me = this;
+            TypeVisitor<Void, StringBuilderAndState<TypeMirror>> me = this;
 
             it.forEachRemaining(b -> {
                 state.bld.append(" & ");
@@ -769,20 +698,12 @@
         }
 
         @Override
-<<<<<<< HEAD
-        public Void visitError(ErrorType t, StringBuilderAndState state) {
-=======
         protected Void doVisitError(ErrorType t, StringBuilderAndState<TypeMirror> state) {
->>>>>>> bcaedc47
             state.bld.append(((TypeElement) t.asElement()).getQualifiedName());
             return null;
         }
 
-<<<<<<< HEAD
-        private void visitTypeVars(List<? extends TypeMirror> vars, StringBuilderAndState state) {
-=======
         private boolean visitTypeVars(List<? extends TypeMirror> vars, StringBuilderAndState<TypeMirror> state) {
->>>>>>> bcaedc47
             if (!vars.isEmpty()) {
                 Set<Name> names = vars.stream().map(v -> getTypeVariableName.visit(v)).collect(Collectors.toSet());
                 names.removeAll(state.forwardTypeVarDecls);
@@ -810,26 +731,14 @@
 
     };
 
-    private static SimpleElementVisitor7<Void, StringBuilderAndState> toHumanReadableStringElementVisitor = new SimpleElementVisitor7<Void, StringBuilderAndState>() {
-        @Override
-        public Void visitVariable(VariableElement e, StringBuilderAndState state) {
+    private static SimpleElementVisitor7<Void, StringBuilderAndState<TypeMirror>> toHumanReadableStringElementVisitor = new SimpleElementVisitor7<Void, StringBuilderAndState<TypeMirror>>() {
+        @Override
+        public Void visitVariable(VariableElement e, StringBuilderAndState<TypeMirror> state) {
             Element enclosing = e.getEnclosingElement();
             if (enclosing instanceof TypeElement) {
                 enclosing.accept(this, state);
                 state.bld.append(".").append(e.getSimpleName());
             } else if (enclosing instanceof ExecutableElement) {
-<<<<<<< HEAD
-                if (state.visitingMethod) {
-                    //we're visiting a method, so we need to output the in a simple way
-                    e.asType().accept(toHumanReadableStringVisitor, state);
-                    //NOTE the names of method params seem not to be available
-                    //stringBuilder.append(" ").append(e.getSimpleName());
-                } else {
-                    //this means someone asked to directly output a string representation of a method parameter
-                    //in this case, we need to identify the parameter inside the full method signature so that
-                    //the full location is available.
-                    outputMethodParameter((ExecutableElement) enclosing, e, state, this);
-=======
                 //this means someone asked to directly output a string representation of a method parameter
                 //in this case, we need to identify the parameter inside the full method signature so that
                 //the full location is available.
@@ -882,55 +791,19 @@
                 if (++curParIdx == paramIdx) {
                     String par = state.bld.substring(paramStart, closePar);
                     state.bld.replace(paramStart, closePar, "===" + par + "===");
->>>>>>> bcaedc47
-                }
-            }
-
-            return null;
-        }
-
-        @Override
-        public Void visitPackage(PackageElement e, StringBuilderAndState state) {
+                }
+            }
+
+            return null;
+        }
+
+        @Override
+        public Void visitPackage(PackageElement e, StringBuilderAndState<TypeMirror> state) {
             state.bld.append(e.getQualifiedName());
             return null;
         }
 
         @Override
-<<<<<<< HEAD
-        public Void visitType(TypeElement e, StringBuilderAndState state) {
-            state.bld.append(e.getQualifiedName());
-
-            List<? extends TypeParameterElement> typePars = IgnoreCompletionFailures.in(e::getTypeParameters);
-            if (typePars.size() > 0) {
-                state.bld.append("<");
-
-                typePars.get(0).accept(this, state);
-                for (int i = 1; i < typePars.size(); ++i) {
-                    state.bld.append(", ");
-                    typePars.get(i).accept(this, state);
-                }
-                state.bld.append(">");
-            }
-
-            return null;
-        }
-
-        @Override
-        public Void visitExecutable(ExecutableElement e, StringBuilderAndState state) {
-            state.visitingMethod = true;
-
-            try {
-                List<? extends TypeParameterElement> typePars = IgnoreCompletionFailures.in(e::getTypeParameters);
-                if (typePars.size() > 0) {
-                    state.bld.append("<");
-
-                    typePars.get(0).accept(this, state);
-                    for (int i = 1; i < typePars.size(); ++i) {
-                        state.bld.append(", ");
-                        typePars.get(i).accept(this, state);
-                    }
-                    state.bld.append("> ");
-=======
         public Void visitType(TypeElement e, StringBuilderAndState<TypeMirror> state) {
             return e.asType().accept(toHumanReadableStringVisitor, state);
         }
@@ -949,7 +822,6 @@
                             .forEach(names::add);
 
                     parent = parent.getEnclosingElement();
->>>>>>> bcaedc47
                 }
                 st.forwardTypeVarDecls.addAll(names);
 
@@ -978,184 +850,12 @@
         }
 
         @Override
-<<<<<<< HEAD
-        public Void visitTypeParameter(TypeParameterElement e, StringBuilderAndState state) {
-            state.bld.append(e.getSimpleName());
-            List<? extends TypeMirror> bounds = IgnoreCompletionFailures.in(e::getBounds);
-            if (bounds.size() > 0) {
-                if (bounds.size() == 1) {
-                    TypeMirror firstBound = bounds.get(0);
-                    String bs = toHumanReadableString(firstBound);
-                    if (!"java.lang.Object".equals(bs)) {
-                        state.bld.append(" extends ").append(bs);
-                    }
-                } else {
-                    state.bld.append(" extends ");
-                    bounds.get(0).accept(toHumanReadableStringVisitor, state);
-                    for (int i = 1; i < bounds.size(); ++i) {
-                        state.bld.append(", ");
-                        bounds.get(i).accept(toHumanReadableStringVisitor, state);
-                    }
-                }
-            }
-
-            return null;
-        }
-    };
-
-    private static SimpleElementVisitor8<Void, StringBuilderAndState> toHumanReadableStringInstantiatedElementVisitor = new SimpleElementVisitor8<Void, StringBuilderAndState>() {
-        @Override
-        public Void visitVariable(VariableElement e, StringBuilderAndState state) {
-            Element enclosing = e.getEnclosingElement();
-
-            TypeMirror instantiation = state.instantiations.pop();
-
-            if (enclosing instanceof TypeElement) {
-                enclosing.accept(this, state);
-                state.bld.append(".").append(e.getSimpleName());
-            } else if (enclosing instanceof ExecutableElement) {
-                if (state.visitingMethod) {
-                    //we're visiting a method, so we need to output the parameter in a simple way
-                    instantiation.accept(toHumanReadableStringVisitor, state);
-                    //NOTE the names of method params seem not to be available
-                    //stringBuilder.append(" ").append(e.getSimpleName());
-                } else {
-                    //this means someone asked to directly output a string representation of a method parameter
-                    //in this case, we need to identify the parameter inside the full method signature so that
-                    //the full location is available.
-                    outputMethodParameter((ExecutableElement) enclosing, e, state, this);
-                }
-            } else {
-                state.bld.append(e.getSimpleName());
-            }
-
-            return null;
-        }
-
-        @Override
-        public Void visitPackage(PackageElement e, StringBuilderAndState state) {
-            state.bld.append(e.getQualifiedName());
-            return null;
-        }
-
-        @Override
-        public Void visitType(TypeElement e, StringBuilderAndState state) {
-            state.bld.append(e.getQualifiedName());
-
-            DeclaredType instantiation = (DeclaredType) state.instantiations.pop();
-
-            List<? extends TypeMirror> typePars = instantiation.getTypeArguments();
-            if (typePars.size() > 0) {
-                state.bld.append("<");
-
-                typePars.get(0).accept(toHumanReadableStringVisitor, state);
-                for (int i = 1; i < typePars.size(); ++i) {
-                    state.bld.append(", ");
-                    typePars.get(i).accept(toHumanReadableStringVisitor, state);
-                }
-                state.bld.append(">");
-            }
-
-            return null;
-        }
-
-        @Override
-        public Void visitExecutable(ExecutableElement e, StringBuilderAndState state) {
-            state.visitingMethod = true;
-
-            try {
-                ExecutableType instantiation = (ExecutableType) state.instantiations.pop();
-
-                List<? extends TypeVariable> typePars = instantiation.getTypeVariables();
-                if (typePars.size() > 0) {
-                    state.bld.append("<");
-
-                    typePars.get(0).accept(toHumanReadableStringVisitor, state);
-                    for (int i = 1; i < typePars.size(); ++i) {
-                        state.bld.append(", ");
-                        typePars.get(i).accept(toHumanReadableStringVisitor, state);
-                    }
-                    state.bld.append("> ");
-                }
-
-                instantiation.getReturnType().accept(toHumanReadableStringVisitor, state);
-                state.bld.append(" ");
-                e.getEnclosingElement().accept(this, state);
-                state.bld.append("::").append(e.getSimpleName()).append("(");
-
-                List<? extends TypeMirror> pars = instantiation.getParameterTypes();
-                if (pars.size() > 0) {
-                    pars.get(0).accept(toHumanReadableStringVisitor, state);
-                    for (int i = 1; i < pars.size(); ++i) {
-                        state.bld.append(", ");
-                        pars.get(i).accept(toHumanReadableStringVisitor, state);
-                    }
-                }
-
-                state.bld.append(")");
-
-                List<? extends TypeMirror> thrownTypes = instantiation.getThrownTypes();
-
-                //noinspection Duplicates
-                if (thrownTypes.size() > 0) {
-                    state.bld.append(" throws ");
-                    thrownTypes.get(0).accept(toHumanReadableStringVisitor, state);
-                    for (int i = 1; i < thrownTypes.size(); ++i) {
-                        state.bld.append(", ");
-                        thrownTypes.get(i).accept(toHumanReadableStringVisitor, state);
-                    }
-                }
-
-                return null;
-            } finally {
-                state.visitingMethod = false;
-            }
-        }
-
-        @Override
-        public Void visitTypeParameter(TypeParameterElement e, StringBuilderAndState state) {
-            state.bld.append(e.getSimpleName());
-            TypeVariable instantiation = (TypeVariable) state.instantiations.pop();
-
-            List<? extends TypeMirror> bounds;
-            TypeMirror upperBound = instantiation.getUpperBound();
-            if (upperBound instanceof IntersectionType) {
-                bounds = ((IntersectionType) upperBound).getBounds();
-            } else {
-                bounds = Collections.singletonList(upperBound);
-            }
-
-            //noinspection Duplicates
-            if (bounds.size() > 0) {
-                if (bounds.size() == 1) {
-                    TypeMirror firstBound = bounds.get(0);
-                    String bs = toHumanReadableString(firstBound);
-                    if (!"java.lang.Object".equals(bs)) {
-                        state.bld.append(" extends ").append(bs);
-                    }
-                } else {
-                    state.bld.append(" extends ");
-                    bounds.get(0).accept(toHumanReadableStringVisitor, state);
-                    for (int i = 1; i < bounds.size(); ++i) {
-                        state.bld.append(", ");
-                        bounds.get(i).accept(toHumanReadableStringVisitor, state);
-                    }
-                }
-            }
-
-            return null;
-        }
-    };
-
-    private static SimpleAnnotationValueVisitor7<String, Void> annotationValueVisitor =
-=======
         public Void visitTypeParameter(TypeParameterElement e, StringBuilderAndState<TypeMirror> state) {
             return e.asType().accept(toHumanReadableStringVisitor, state);
         }
     };
 
     private static final SimpleAnnotationValueVisitor7<String, Void> annotationValueVisitor =
->>>>>>> bcaedc47
             new SimpleAnnotationValueVisitor7<String, Void>() {
 
         @Override
@@ -1254,7 +954,7 @@
      */
     @Nonnull
     public static String toHumanReadableString(@Nonnull AnnotatedConstruct construct) {
-        StringBuilderAndState state = new StringBuilderAndState();
+        StringBuilderAndState<TypeMirror> state = new StringBuilderAndState<>();
 
         if (construct instanceof Element) {
             ((Element) construct).accept(toHumanReadableStringElementVisitor, state);
@@ -1262,51 +962,6 @@
             ((TypeMirror) construct).accept(toHumanReadableStringVisitor, state);
         }
         return state.bld.toString();
-    }
-
-    /**
-     * Produces a human-readable representation of the provided element instantiated as given type mirror.
-     *
-     * I.e. if the provided element represents a class {@code Set<T>} and the provided instantiation
-     * {@code Set<Integer>}, {@code Set<Integer>} is produced. If the element represents a method, all the type
-     * parameters from the {@code instantiation} are used and names from the element.
-     *
-     * @param element the element to convert
-     * @param instantiations the instantiation of the generic type of the element and its parents, if any
-     * @return a human-readable representation of the element as instantiated
-     */
-    public static String toHumanReadableString(Types types, Element element, Collection<? extends TypeMirror> instantiations) {
-        if (instantiations == null || instantiations.isEmpty()) {
-            return toHumanReadableString(element);
-        } else {
-            StringBuilderAndState state = new StringBuilderAndState();
-            state.instantiations = new ArrayDeque<>(instantiations);
-            state.types = types;
-
-            element.accept(toHumanReadableStringInstantiatedElementVisitor, state);
-
-            return state.bld.toString();
-        }
-    }
-
-    /**
-     * The human representation of this concrete model element, taking into consideration the concrete type variables,
-     * etc.
-     *
-     * @param modelElement the model element to convert
-     * @return a human readable string representation of the model element
-     */
-    public static String toHumanReadableString(JavaModelElement modelElement) {
-        Types types = modelElement.getTypeEnvironment().getTypeUtils();
-        Element decl = modelElement.getDeclaringElement();
-
-        List<TypeMirror> hierarchy = new LinkedList<>();
-        while (modelElement != null) {
-            hierarchy.add(modelElement.getModelRepresentation());
-            modelElement = modelElement.getParent();
-        }
-
-        return toHumanReadableString(types, decl, hierarchy);
     }
 
     /**
@@ -1317,7 +972,7 @@
      */
     @Nonnull
     public static String toUniqueString(@Nonnull TypeMirror t) {
-        StringBuilderAndState state = new StringBuilderAndState();
+        StringBuilderAndState<TypeMirror> state = new StringBuilderAndState<>();
         t.accept(toUniqueStringVisitor, state);
         return state.bld.toString();
     }
@@ -1339,7 +994,7 @@
 
     /**
      * Returns all the super classes of given type. I.e. the returned list does NOT contain any interfaces
-     * the class or tis superclasses implement.
+0     * the class or tis superclasses implement.
      *
      * @param types the Types instance of the compilation environment from which the type comes from
      * @param type  the type
@@ -1372,7 +1027,7 @@
      * @param types the Types instance of the compilation environment from which the type comes from
      * @param type  the type
      *
-     * @return the list of super types
+     * @return the list of super tpyes
      */
     @Nonnull
     public static List<TypeMirror> getAllSuperTypes(@Nonnull Types types, @Nonnull TypeMirror type) {
@@ -1826,61 +1481,4 @@
 
         return assigned == nestingLevel;
     }
-
-    private static void outputMethodParameter(ExecutableElement enclosing, VariableElement e, StringBuilderAndState state, ElementVisitor<?, StringBuilderAndState> parser) {
-        //this means someone asked to directly output a string representation of a method parameter
-        //in this case, we need to identify the parameter inside the full method signature so that
-        //the full location is available.
-        int paramIdx = ((ExecutableElement) enclosing).getParameters().indexOf(e);
-
-        enclosing.accept(parser, state);
-        int openPar = state.bld.indexOf("(");
-        int closePar = state.bld.indexOf(")", openPar);
-
-        int paramStart = openPar + 1;
-        int curParIdx = -1;
-        int parsingState = 0; //0 = normal, 1 = inside type param
-        int typeParamDepth = 0;
-        for (int i = openPar + 1; i < closePar; ++i) {
-            char c = state.bld.charAt(i);
-            switch (parsingState) {
-                case 0: //normal type
-                    switch (c) {
-                        case ',':
-                            curParIdx++;
-                            if (curParIdx == paramIdx) {
-                                String par = state.bld.substring(paramStart, i);
-                                state.bld.replace(paramStart, i, "===" + par + "===");
-                            } else {
-                                //accommodate for the space after commas for the second and further parameters
-                                paramStart = i + (paramIdx == 0 ? 1 : 2);
-                            }
-                            break;
-                        case '<':
-                            parsingState = 1;
-                            typeParamDepth = 1;
-                            break;
-                    }
-                    break;
-                case 1: //inside type param
-                    switch (c) {
-                        case '<':
-                            typeParamDepth++;
-                            break;
-                        case '>':
-                            typeParamDepth--;
-                            if (typeParamDepth == 0) {
-                                parsingState = 0;
-                            }
-                            break;
-                    }
-                    break;
-            }
-        }
-
-        if (++curParIdx == paramIdx) {
-            String par = state.bld.substring(paramStart, closePar);
-            state.bld.replace(paramStart, closePar, "===" + par + "===");
-        }
-    }
 }