--- conflicted
+++ resolved
@@ -84,10 +84,7 @@
 import org.revapi.FilterMatch;
 import org.revapi.FilterResult;
 import org.revapi.java.AnalysisConfiguration;
-<<<<<<< HEAD
-=======
 import org.revapi.java.model.AbstractJavaElement;
->>>>>>> cb7ce756
 import org.revapi.java.model.AnnotationElement;
 import org.revapi.java.model.InitializationOptimizations;
 import org.revapi.java.model.JavaElementBase;
@@ -121,13 +118,8 @@
     private final Map<Archive, File> additionalClassPath;
     private final AnalysisConfiguration.MissingClassReporting missingClassReporting;
     private final boolean ignoreMissingAnnotations;
-<<<<<<< HEAD
     private final ArchiveAnalyzer.Filter filter;
-=======
-    private final InclusionFilter inclusionFilter;
-    private final boolean defaultInclusionCase;
     private final TypeElement objectType;
->>>>>>> cb7ce756
 
     ClasspathScanner(StandardJavaFileManager fileManager, ProbingEnvironment environment,
             Map<Archive, File> classPath, Map<Archive, File> additionalClassPath,
@@ -142,13 +134,8 @@
                 ? ERROR
                 : missingClassReporting;
         this.ignoreMissingAnnotations = ignoreMissingAnnotations;
-<<<<<<< HEAD
         this.filter = filter;
-=======
-        this.inclusionFilter = inclusionFilter;
-        this.defaultInclusionCase = inclusionFilter.defaultCase();
         this.objectType = environment.getElementUtils().getTypeElement("java.lang.Object");
->>>>>>> cb7ce756
     }
 
     void initTree() throws IOException {
@@ -370,7 +357,6 @@
                         new org.revapi.java.model.TypeElement(environment, loc.getArchive(), type,
                                 (DeclaredType) type.asType());
 
-
                 TypeRecord tr = getTypeRecord(type);
                 tr.inclusionState = filter.filter(t);
                 tr.modelElement = t;
@@ -379,9 +365,6 @@
                         && (primaryApi && !shouldBeIgnored(type) && !(type.getEnclosingElement() instanceof TypeElement));
                 tr.primaryApi = primaryApi;
 
-<<<<<<< HEAD
-                if (!tr.inclusionState.isDescend()) {
-=======
                 if (type.getEnclosingElement() instanceof TypeElement) {
                     tr.parent = getTypeRecord((TypeElement) type.getEnclosingElement());
                 }
@@ -397,8 +380,7 @@
                     }
                 }
 
-                if (tr.explicitlyExcluded) {
->>>>>>> cb7ce756
+                if (!tr.inclusionState.isDescend()) {
                     return;
                 }
 
@@ -457,44 +439,6 @@
                 //if it's top-level type, easy
                 environment.getTree().getRootsUnsafe().add(typeRecord.modelElement);
             } else {
-<<<<<<< HEAD
-                ArrayDeque<String> nesting = new ArrayDeque<>();
-                type = (TypeElement) type.getEnclosingElement();
-                while (type != null) {
-                    nesting.push(type.getQualifiedName().toString());
-                    type = type.getEnclosingElement() instanceof TypeElement
-                            ? (TypeElement) type.getEnclosingElement()
-                            : null;
-                }
-
-                Function<String, Filter<org.revapi.java.model.TypeElement>> findByCN =
-                        cn -> Filter.shallow(e -> cn.equals(e.getCanonicalName()));
-
-                List<org.revapi.java.model.TypeElement> parents = Collections.emptyList();
-                while (parents.isEmpty() && !nesting.isEmpty()) {
-                    parents = environment.getTree().searchUnsafe(
-                            org.revapi.java.model.TypeElement.class, false, findByCN.apply(nesting.pop()), null);
-                }
-
-                org.revapi.java.model.TypeElement parent = parents.isEmpty() ? null : parents.get(0);
-                while (!nesting.isEmpty()) {
-                    String cn = nesting.pop();
-                    parents = environment.getTree().searchUnsafe(
-                            org.revapi.java.model.TypeElement.class, false, findByCN.apply(cn),
-                            parent);
-                    if (parents.isEmpty()) {
-                        //we found a "gap" in the parents included in the model. let's start from the top
-                        //again
-                        do {
-                            parents = environment.getTree().searchUnsafe(
-                                    org.revapi.java.model.TypeElement.class, false, findByCN.apply(cn), null);
-                            if (parents.isEmpty() && !nesting.isEmpty()) {
-                                cn = nesting.pop();
-                            } else {
-                                break;
-                            }
-                        } while (!nesting.isEmpty());
-=======
                 if (typeRecord.parent.inTree) {
                     typeRecord.parent.modelElement.getChildren().add(typeRecord.modelElement);
                 } else {
@@ -504,7 +448,6 @@
                     TypeRecord parent = typeRecord.parent;
                     while (parent != null && (!parent.inTree || parent.modelElement == null)) {
                         parent = parent.parent;
->>>>>>> cb7ce756
                     }
 
                     if (parent == null) {
@@ -581,7 +524,8 @@
             method.getAnnotationMirrors().forEach(a -> scanAnnotation(owningType, method, a, -1));
         }
 
-        void scanAnnotation(TypeRecord owningType, Element annotated, AnnotationMirror annotation, int indexOfAnnotated) {
+        void scanAnnotation(TypeRecord owningType, Element annotated, AnnotationMirror annotation,
+                int indexOfAnnotated) {
             TypeElement type = annotation.getAnnotationType().accept(getTypeElement, null);
             if (type != null) {
                 addUse(owningType, annotated, type, UseSite.Type.ANNOTATES, indexOfAnnotated);
@@ -760,7 +704,6 @@
                 if (r.modelElement != null
                         && (r.modelElement.getArchive() == null
                         || !r.modelElement.getArchive().getName().equals(SYSTEM_CLASSPATH_NAME))) {
-<<<<<<< HEAD
                     boolean include = r.inclusionState.getMatch() != FilterMatch.DOESNT_MATCH || r.inclusionState.isDescend();
                     Element owner = t.getEnclosingElement();
 
@@ -770,33 +713,6 @@
                             owners.push((TypeElement) owner);
                             owner = owner.getEnclosingElement();
                         }
-=======
-                    String cn = t.getQualifiedName().toString();
-                    boolean includes = r.explicitlyIncluded;
-                    boolean excludes = r.explicitlyExcluded;
-
-                    if (includes) {
-                        environment.addExplicitInclusion(cn);
-                    }
-
-                    if (excludes) {
-                        environment.addExplicitExclusion(cn);
-                        ignored.add(t);
-                    } else {
-                        boolean include = defaultInclusionCase || includes;
-                        Element owner = t.getEnclosingElement();
-
-                        if (owner instanceof TypeElement) {
-                            ArrayDeque<TypeElement> owners = new ArrayDeque<>();
-                            while (owner instanceof TypeElement) {
-                                owners.push((TypeElement) owner);
-                                owner = owner.getEnclosingElement();
-                            }
-
-                            //find the first owning class that is part of our model
-                            List<TypeElement> siblings = environment.getTree().getRootsUnsafe().stream().map(
-                                    org.revapi.java.model.TypeElement::getDeclaringElement).collect(Collectors.toList());
->>>>>>> cb7ce756
 
                         //find the first owning class that is part of our model
                         List<TypeElement> siblings = environment.getTree().getRootsUnsafe().stream().map(
@@ -809,7 +725,6 @@
                             owners.pop();
                         }
 
-<<<<<<< HEAD
                         //if the user doesn't want this type included explicitly, we need to check in the parents
                         //if some of them wasn't explicitly excluded
                         if (!include && !owners.isEmpty()) {
@@ -818,22 +733,12 @@
                                 include = !ignored.contains(o) && siblings.contains(o);
                                 siblings = ElementFilter.typesIn(o.getEnclosedElements());
                             } while (include && !owners.isEmpty());
-=======
-                        if (include) {
-                            placeInTree(r);
-                            r.inTree = true;
-                            r.modelElement.setRawUseSites(r.useSites);
-                            types.add(r);
-                            environment.setSuperTypes(r.javacElement,
-                                    r.superTypes.stream().map(tr -> tr.javacElement).collect(toList()));
-                            r.modelElement.setInApi(r.inApi);
-                            r.modelElement.setInApiThroughUse(r.inApiThroughUse);
->>>>>>> cb7ce756
                         }
                     }
 
                     if (include) {
                         placeInTree(r);
+                        r.inTree = true;
                         r.modelElement.setRawUseSites(r.useSites);
                         r.modelElement.setRawUsedTypes(r.usedTypes.entrySet().stream()
                                 .collect(Collectors.toMap(
@@ -866,11 +771,7 @@
                         .filter(e -> movesToApi(e.getValue().getKey()))
                         .flatMap(e -> e.getValue().getValue().keySet().stream())
                         .filter(usedTr -> !usedTr.inApi)
-<<<<<<< HEAD
                         .filter(usedTr -> usedTr.inclusionState.getMatch() != FilterMatch.DOESNT_MATCH || usedTr.inclusionState.isDescend())
-=======
-                        .filter(usedTr -> !usedTr.explicitlyExcluded)
->>>>>>> cb7ce756
                         .peek(usedTr -> {
                             usedTr.inApi = true;
                             usedTr.inApiThroughUse = true;
@@ -919,43 +820,6 @@
                 return;
             }
 
-<<<<<<< HEAD
-                Consumer<JavaElementBase<?, ?>> addOverride = e -> {
-                    if (e instanceof MethodElement) {
-                        MethodElement me = (MethodElement) e;
-                        methods.add(getOverrideMapKey(me.getDeclaringElement()));
-                    }
-                };
-
-                Consumer<JavaElementBase<?, ?>> initChildren = e -> {
-                    FilterResult fr = filter.filter(e);
-                    if (fr.isDescend()) {
-                        initNonClassElementChildrenAndMoveToApi(tr, e, false);
-                    }
-                };
-
-                //add declared stuff
-                tr.accessibleDeclaredNonClassMembers.stream()
-                        .map(e ->
-                                elementFor(e, e.asType(), environment, tr.modelElement.getArchive()))
-                        .peek(addOverride)
-                        .peek(c -> tr.modelElement.getChildren().add(c))
-                        .forEach(initChildren);
-
-                tr.inaccessibleDeclaredNonClassMembers.stream()
-                        .map(e ->
-                                elementFor(e, e.asType(), environment, tr.modelElement.getArchive()))
-                        .peek(addOverride)
-                        .peek(c -> tr.modelElement.getChildren().add(c))
-                        .forEach(initChildren);
-
-                //now add inherited stuff
-                tr.superTypes.forEach(str -> addInherited(tr, str, methods));
-
-                //and finally the annotations
-                for (AnnotationMirror m : tr.javacElement.getAnnotationMirrors()) {
-                    tr.modelElement.getChildren().add(new AnnotationElement(environment, tr.modelElement.getArchive(), m));
-=======
             if (tr.inheritableElements != null) {
                 return;
             }
@@ -970,30 +834,33 @@
                 if (e instanceof MethodElement) {
                     MethodElement me = (MethodElement) e;
                     methods.add(getOverrideMapKey(me));
->>>>>>> cb7ce756
                 }
             };
 
-            Consumer<JavaElementBase<?, ?>> initChildren = e ->
+            Consumer<JavaElementBase<?, ?>> initChildren = e -> {
+                FilterResult fr = filter.filter(e);
+                if (fr.isDescend()) {
                     initNonClassElementChildrenAndMoveToApi(tr, e, false);
+                }
+            };
 
             //add declared stuff
             tr.accessibleDeclaredNonClassMembers.stream()
                     .map(e ->
                             elementFor(e, e.asType(), environment, tr.modelElement.getArchive()))
                     .peek(addOverride)
-                    .peek(initChildren)
-                    .forEach(c -> {
+                    .peek(c -> {
                         tr.modelElement.getChildren().add(c);
                         tr.inheritableElements.add(c);
-                    });
+                    })
+                    .forEach(initChildren);
 
             tr.inaccessibleDeclaredNonClassMembers.stream()
                     .map(e ->
                             elementFor(e, e.asType(), environment, tr.modelElement.getArchive()))
                     .peek(addOverride)
-                    .peek(initChildren)
-                    .forEach(c -> tr.modelElement.getChildren().add(c));
+                    .peek(c -> tr.modelElement.getChildren().add(c))
+                    .forEach(initChildren);
 
             //now add inherited stuff
             tr.superTypes.forEach(str -> addInherited(tr, str, methods));
@@ -1008,27 +875,61 @@
         private void addInherited(TypeRecord target, TypeRecord superType, Set<String> methodOverrideMap) {
             Types types = environment.getTypeUtils();
 
-<<<<<<< HEAD
-            for (Element e : superType.accessibleDeclaredNonClassMembers) {
-                if (e instanceof ExecutableElement) {
-                    ExecutableElement me = (ExecutableElement) e;
-                    if (!shouldAddInheritedMethodChild(me, methodOverrideMap)) {
+            if (superType.inheritableElements == null) {
+                initChildren(superType);
+            }
+
+            for (JavaElementBase<?, ?> e : superType.inheritableElements) {
+                if (e instanceof MethodElement) {
+                    if (!shouldAddInheritedMethodChild((MethodElement) e, methodOverrideMap)) {
                         continue;
                     }
                 }
 
-                TypeMirror elementType = types.asMemberOf((DeclaredType) target.javacElement.asType(), e);
-
-                JavaElementBase<?, ?> element = JavaElementFactory
-                        .elementFor(e, elementType, environment, superType.modelElement.getArchive());
-
-                element.setInherited(true);
-
-                if (e instanceof ExecutableElement) {
+                JavaElementBase<?, ?> ret;
+                if (isGeneric(e.getDeclaringElement())) {
+                    //we need to generate the new element fully, because it is generic and thus can have
+                    //a different signature in the target type than it has in the supertype.
+                    TypeMirror elementType = types.asMemberOf((DeclaredType) target.javacElement.asType(),
+                            e.getDeclaringElement());
+
+                    ret = JavaElementFactory
+                            .elementFor(e.getDeclaringElement(), elementType, environment,
+                                    target.modelElement.getArchive());
+
+                    target.modelElement.getChildren().add(ret);
+
+                    FilterResult fr = filter.filter(ret);
+                    if (fr.isDescend()) {
+                        initNonClassElementChildrenAndMoveToApi(target, ret, true);
+                    }
+                } else {
+                    //this element is not generic, so we can merely copy it...
+                    if (target.inApi) {
+                        //this element will for sure be in the API and hence API checked... let's optimize
+                        //this case and pre-create the comparable signature of the element before we copy it
+                        //so that we don't have to re-create it in every inherited class. This is especially
+                        //useful for methods from java.lang.Object, and in deep large hierarchies.
+                        InitializationOptimizations.initializeComparator(e);
+                    }
+
+                    ret = e.clone();
+                    //the cloned element needs to look like it originated in the archive of the target.
+                    ret.setArchive(target.modelElement.getArchive());
+
+                    target.modelElement.getChildren().add(ret);
+
+                    FilterResult fr = filter.filter(ret);
+                    if (fr.isDescend()) {
+                        copyInheritedNonClassElementChildrenAndMoveToApi(target, ret, e.getChildren(), target.inApi);
+                    }
+                }
+
+                if (e instanceof MethodElement) {
                     // we need to add the use sites to the inherited method, too
                     superType.usedTypes.forEach((useType, sites) -> sites.forEach((usedType, useSites) -> {
                         useSites.forEach(site -> {
-                            if (site.useSite != e) {
+                            if (site.useSite != e.getDeclaringElement()) {
                                 return;
                             }
 
@@ -1043,62 +944,9 @@
                     }));
                 }
 
-                target.modelElement.getChildren().add(element);
-
-                FilterResult fr = filter.filter(element);
-                if (fr.isDescend()) {
-                    initNonClassElementChildrenAndMoveToApi(target, element, true);
-                }
-            }
-=======
-            if (superType.inheritableElements == null) {
-                initChildren(superType);
-            }
-
-            superType.inheritableElements.stream()
-                    .map(e -> {
-                        if (e instanceof MethodElement) {
-                            if (!shouldAddInheritedMethodChild((MethodElement) e, methodOverrideMap)) {
-                                return null;
-                            }
-                        }
-
-                        JavaElementBase<?, ?> ret;
-                        if (isGeneric(e.getDeclaringElement())) {
-                            //we need to generate the new element fully, because it is generic and thus can have
-                            //a different signature in the target type than it has in the supertype.
-                            TypeMirror elementType = types.asMemberOf((DeclaredType) target.javacElement.asType(),
-                                    e.getDeclaringElement());
-
-                            ret = JavaElementFactory
-                                    .elementFor(e.getDeclaringElement(), elementType, environment,
-                                            target.modelElement.getArchive());
-
-                            initNonClassElementChildrenAndMoveToApi(target, ret, true);
-                        } else {
-                            //this element is not generic, so we can merely copy it...
-                            if (target.inApi) {
-                                //this element will for sure be in the API and hence API checked... let's optimize
-                                //this case and pre-create the comparable signature of the element before we copy it
-                                //so that we don't have to re-create it in every inherited class. This is especially
-                                //useful for methods from java.lang.Object, and in deep large hierarchies.
-                                InitializationOptimizations.initializeComparator(e);
-                            }
-
-                            ret = e.clone();
-                            //the cloned element needs to look like it originated in the archive of the target.
-                            ret.setArchive(target.modelElement.getArchive());
-
-                            copyInheritedNonClassElementChildrenAndMoveToApi(target, ret, e.getChildren(), target.inApi);
-                        }
-
-                        ret.setInherited(true);
-
-                        return ret;
-                    })
-                    .filter(Objects::nonNull)
-                    .forEach(c -> target.modelElement.getChildren().add(c));
->>>>>>> cb7ce756
+                ret.setInherited(true);
+            }
+
 
             for (TypeRecord st : superType.superTypes) {
                 addInherited(target, st, methodOverrideMap);
@@ -1120,20 +968,10 @@
             }
         }
 
-<<<<<<< HEAD
-        private void initNonClassElementChildrenAndMoveToApi(TypeRecord targetType, JavaElementBase<?, ?> parent,
-                boolean inherited) {
-            Types types = environment.getTypeUtils();
-
-            if (targetType.inApi && !shouldBeIgnored(parent.getDeclaringElement())) {
-                TypeMirror representation = types.asMemberOf(targetType.modelElement.getModelRepresentation(),
-                        parent.getDeclaringElement());
-=======
         private void moveUsedToApi(Types types, TypeRecord owningType, Element user) {
             if (owningType.inApi && !shouldBeIgnored(user)) {
                 TypeMirror representation = types.asMemberOf(owningType.modelElement.getModelRepresentation(),
                         user);
->>>>>>> cb7ce756
 
                 representation.accept(new SimpleTypeVisitor8<Void, Void>() {
                     @Override
@@ -1166,7 +1004,7 @@
         }
 
         private void initNonClassElementChildrenAndMoveToApi(TypeRecord parentOwner, JavaElementBase<?, ?> parent,
-                                                             boolean inherited) {
+                boolean inherited) {
             Types types = environment.getTypeUtils();
 
             moveUsedToApi(types, parentOwner, parent.getDeclaringElement());
@@ -1209,14 +1047,10 @@
 
                 parent.getChildren().add(childEl);
 
-<<<<<<< HEAD
                 FilterResult fr = filter.filter(childEl);
                 if (fr.isDescend()) {
-                    initNonClassElementChildrenAndMoveToApi(targetType, childEl, inherited);
-                }
-=======
-                initNonClassElementChildrenAndMoveToApi(parentOwner, childEl, inherited);
->>>>>>> cb7ce756
+                    initNonClassElementChildrenAndMoveToApi(parentOwner, childEl, inherited);
+                }
             }
 
             for (AnnotationMirror m : parent.getDeclaringElement().getAnnotationMirrors()) {
@@ -1258,6 +1092,10 @@
                 }
             }
         }
+    }
+
+    private static String getOverrideMapKey(MethodElement method) {
+        return InitializationOptimizations.getMethodComparisonKey(method);
     }
 
     private boolean isGeneric(Element element) {
@@ -1306,10 +1144,6 @@
                         e.getParameters().stream().anyMatch(this::visit);
             }
         }, null);
-    }
-
-    private static String getOverrideMapKey(MethodElement method) {
-        return InitializationOptimizations.getMethodComparisonKey(method);
     }
 
     private static final class ArchiveLocation implements JavaFileManager.Location {
@@ -1358,13 +1192,8 @@
         Set<JavaElementBase<?, ?>> inheritableElements;
         //important for this to be a linked hashset so that superclasses are processed prior to implemented interfaces
         Set<TypeRecord> superTypes = new LinkedHashSet<>(2);
-<<<<<<< HEAD
         FilterResult inclusionState = FilterResult.undecidedAndDescend();
-=======
         TypeRecord parent;
-        boolean explicitlyExcluded;
-        boolean explicitlyIncluded;
->>>>>>> cb7ce756
         boolean inApi;
         boolean inApiThroughUse;
         boolean primaryApi;
