--- conflicted
+++ resolved
@@ -349,15 +349,6 @@
                 processed.add(type);
                 Boolean wasAnno = requiredTypes.remove(type);
 
-<<<<<<< HEAD
-=======
-                String bn = environment.getElementUtils().getBinaryName(type).toString();
-                String cn = type.getQualifiedName().toString();
-                boolean includes = inclusionFilter.accepts(bn, cn);
-                boolean excludes = inclusionFilter.rejects(bn, cn);
-                LOG.trace("{}: initial include: {}, initial exclude: {}", type, includes, excludes);
-
->>>>>>> bcaedc47
                 //technically, we could find this out later on in the method, but doing this here ensures that the
                 //javac tries to fully load the class (and therefore throw any completion failures.
                 //Doing this then ensures that we get a correct TypeKind after this call.
@@ -445,7 +436,7 @@
                     }
                 }
 
-                type.getAnnotationMirrors().forEach(a -> scanAnnotation(tr, type, a, -1));
+                type.getAnnotationMirrors().forEach(a -> scanAnnotation(tr, type, -1, a));
 
                 finishFiltering(tr, t);
             } catch (Exception e) {
@@ -506,7 +497,7 @@
                 addTypeParamUses(owningType, field, field.asType());
             }
 
-            field.getAnnotationMirrors().forEach(a -> scanAnnotation(owningType, field, a, -1));
+            field.getAnnotationMirrors().forEach(a -> scanAnnotation(owningType, field, -1, a));
         }
 
         void scanMethod(TypeRecord owningType, ExecutableElement method) {
@@ -533,16 +524,9 @@
                     addTypeParamUses(owningType, method, p.asType());
                 }
 
-<<<<<<< HEAD
-                int tmp = idx;
-                p.getAnnotationMirrors().forEach(a -> scanAnnotation(owningType, p, a, tmp));
-
-                idx++;
-=======
                 for (AnnotationMirror a : p.getAnnotationMirrors()) {
                     scanAnnotation(owningType, p, idx, a);
                 }
->>>>>>> bcaedc47
             }
 
             method.getThrownTypes().forEach(t -> {
@@ -553,28 +537,16 @@
                     addTypeParamUses(owningType, method, t);
                 }
 
-                t.getAnnotationMirrors().forEach(a -> scanAnnotation(owningType, method, a, -1));
+                t.getAnnotationMirrors().forEach(a -> scanAnnotation(owningType, method, -1, a));
             });
 
-            method.getAnnotationMirrors().forEach(a -> scanAnnotation(owningType, method, a, -1));
-        }
-
-<<<<<<< HEAD
-        void scanAnnotation(TypeRecord owningType, Element annotated, AnnotationMirror annotation,
-                int indexOfAnnotated) {
-            TypeElement type = annotation.getAnnotationType().accept(getTypeElement, null);
-            if (type != null) {
-                addUse(owningType, annotated, type, UseSite.Type.ANNOTATES, indexOfAnnotated);
-=======
-        void scanAnnotation(TypeRecord owningType, Element annotated, AnnotationMirror annotation) {
-            scanAnnotation(owningType, annotated, -1, annotation);
+            method.getAnnotationMirrors().forEach(a -> scanAnnotation(owningType, method, -1, a));
         }
 
         void scanAnnotation(TypeRecord owningType, Element annotated, int indexInParent, AnnotationMirror annotation) {
             TypeElement type = annotation.getAnnotationType().accept(getTypeElement, null);
             if (type != null) {
                 addUse(owningType, annotated, type, UseSite.Type.ANNOTATES, indexInParent);
->>>>>>> bcaedc47
                 addType(type, true);
             }
         }
