<?xml version="1.0" encoding="UTF-8"?>
<!--
  ~ Copyright 2015 Lukas Krejci
  ~
  ~ Licensed under the Apache License, Version 2.0 (the "License");
  ~ you may not use this file except in compliance with the License.
  ~ You may obtain a copy of the License at
  ~
  ~      http://www.apache.org/licenses/LICENSE-2.0
  ~
  ~ Unless required by applicable law or agreed to in writing, software
  ~ distributed under the License is distributed on an "AS IS" BASIS,
  ~ WITHOUT WARRANTIES OR CONDITIONS OF ANY KIND, either express or implied.
  ~ See the License for the specific language governing permissions and
  ~ limitations under the License
  -->

<project xmlns="http://maven.apache.org/POM/4.0.0" xmlns:xsi="http://www.w3.org/2001/XMLSchema-instance" xsi:schemaLocation="http://maven.apache.org/POM/4.0.0 http://maven.apache.org/xsd/maven-4.0.0.xsd">
    <parent>
        <artifactId>revapi-build</artifactId>
        <groupId>org.revapi</groupId>
        <version>34-SNAPSHOT</version>
        <relativePath>../revapi-build</relativePath>
    </parent>
    <modelVersion>4.0.0</modelVersion>

    <name>Revapi Java Extension</name>
    <description>
        Revapi extension to check API of java classes in jar archives.
    </description>
    <url>${web.url}/modules/${project.artifactId}</url>

    <artifactId>revapi-java</artifactId>
<<<<<<< HEAD
    <version>0.15.0-SNAPSHOT</version>
=======
    <version>0.14.3-SNAPSHOT</version>
>>>>>>> 928f52d8

    <properties>
        <automatic.module.name>org.revapi.java</automatic.module.name>
    </properties>

    <dependencyManagement>
        <dependencies>
            <dependency>
                <groupId>org.jboss.shrinkwrap</groupId>
                <artifactId>shrinkwrap-bom</artifactId>
                <version>1.0.1</version>
                <scope>import</scope>
                <type>pom</type>
            </dependency>
        </dependencies>
    </dependencyManagement>

    <dependencies>
        <dependency>
            <groupId>org.revapi</groupId>
            <artifactId>revapi</artifactId>
<<<<<<< HEAD
            <version>0.9.0-SNAPSHOT</version>
=======
            <version>0.8.3</version>
>>>>>>> 928f52d8
        </dependency>

        <dependency>
            <groupId>org.revapi</groupId>
            <artifactId>revapi-java-spi</artifactId>
<<<<<<< HEAD
            <version>0.14.0-SNAPSHOT</version>
        </dependency>

        <dependency>
            <groupId>org.antlr</groupId>
            <artifactId>antlr4-runtime</artifactId>
            <version>4.7</version>
=======
            <version>0.13.2</version>
>>>>>>> 928f52d8
        </dependency>

        <dependency>
            <groupId>org.slf4j</groupId>
            <artifactId>slf4j-api</artifactId>
            <scope>provided</scope>
        </dependency>

        <dependency>
            <groupId>pl.pragmatists</groupId>
            <artifactId>JUnitParams</artifactId>
            <version>1.1.0</version>
            <scope>test</scope>
        </dependency>

        <dependency>
            <groupId>ch.qos.logback</groupId>
            <artifactId>logback-classic</artifactId>
            <scope>test</scope>
        </dependency>

        <dependency>
            <groupId>org.jboss.shrinkwrap</groupId>
            <artifactId>shrinkwrap-api</artifactId>
            <scope>test</scope>
        </dependency>

        <dependency>
            <groupId>org.jboss.shrinkwrap</groupId>
            <artifactId>shrinkwrap-impl-base</artifactId>
            <scope>test</scope>
        </dependency>
    </dependencies>

    <distributionManagement>
        <site>
            <id>site</id>
            <url>${web.repo}</url>
        </site>
    </distributionManagement>

    <build>
        <plugins>
            <plugin>
                <groupId>org.apache.maven.plugins</groupId>
                <artifactId>maven-shade-plugin</artifactId>
                <executions>
                    <execution>
                        <goals>
                            <goal>shade</goal>
                        </goals>
                        <configuration>
                            <artifactSet>
                                <excludes>
                                    <exclude>org.revapi:revapi</exclude>
                                </excludes>
                            </artifactSet>
                            <createDependencyReducedPom>false</createDependencyReducedPom>
                            <shadedArtifactAttached>true</shadedArtifactAttached>
                            <shadedClassifierName>uber</shadedClassifierName>
                            <transformers>
                                <transformer implementation="org.apache.maven.plugins.shade.resource.ManifestResourceTransformer">
                                    <manifestEntries>
                                        <Automatic-Module-Name>org.revapi.java.uber</Automatic-Module-Name>
                                    </manifestEntries>
                                </transformer>
                            </transformers>
                        </configuration>
                    </execution>
                </executions>
            </plugin>
            <plugin>
                <groupId>org.antlr</groupId>
                <artifactId>antlr4-maven-plugin</artifactId>
                <version>4.7</version>
                <executions>
                    <execution>
                        <goals>
                            <goal>antlr4</goal>
                        </goals>
                    </execution>
                </executions>
            </plugin>
            <!-- make everything Antlr generates package-private.. There is no option to do that using
                 antlr itself, hence this hack -->
            <plugin>
                <groupId>com.google.code.maven-replacer-plugin</groupId>
                <artifactId>maven-replacer-plugin</artifactId>
                <version>1.4.1</version>
                <executions>
                    <execution>
                        <phase>process-sources</phase>
                        <goals>
                            <goal>replace</goal>
                        </goals>
                    </execution>
                </executions>
                <configuration>
                    <includes>
                        <include>target/generated-sources/antlr4/**/*.java</include>
                    </includes>
                    <variableTokenValueMap>
                        public class=class,public interface=interface
                    </variableTokenValueMap>
                </configuration>
            </plugin>            <plugin>
                <groupId>org.apache.maven.plugins</groupId>
                <artifactId>maven-checkstyle-plugin</artifactId>
                <configuration>
                    <!-- exclude stuff generated by Antlr -->
                    <excludes>org/revapi/java/matcher/ElementMatcher*</excludes>
                </configuration>
            </plugin>
        </plugins>
    </build>

    <scm>
        <connection>scm:git:git://github.com/revapi/revapi.git</connection>
        <developerConnection>scm:git:ssh://git@github.com/revapi/revapi.git</developerConnection>
        <url>https://github.com/revapi/revapi</url>
        <tag>HEAD</tag>
    </scm>
</project><|MERGE_RESOLUTION|>--- conflicted
+++ resolved
@@ -31,11 +31,7 @@
     <url>${web.url}/modules/${project.artifactId}</url>
 
     <artifactId>revapi-java</artifactId>
-<<<<<<< HEAD
     <version>0.15.0-SNAPSHOT</version>
-=======
-    <version>0.14.3-SNAPSHOT</version>
->>>>>>> 928f52d8
 
     <properties>
         <automatic.module.name>org.revapi.java</automatic.module.name>
@@ -57,17 +53,12 @@
         <dependency>
             <groupId>org.revapi</groupId>
             <artifactId>revapi</artifactId>
-<<<<<<< HEAD
             <version>0.9.0-SNAPSHOT</version>
-=======
-            <version>0.8.3</version>
->>>>>>> 928f52d8
         </dependency>
 
         <dependency>
             <groupId>org.revapi</groupId>
             <artifactId>revapi-java-spi</artifactId>
-<<<<<<< HEAD
             <version>0.14.0-SNAPSHOT</version>
         </dependency>
 
@@ -75,9 +66,6 @@
             <groupId>org.antlr</groupId>
             <artifactId>antlr4-runtime</artifactId>
             <version>4.7</version>
-=======
-            <version>0.13.2</version>
->>>>>>> 928f52d8
         </dependency>
 
         <dependency>
